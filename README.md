--- conflicted
+++ resolved
@@ -109,12 +109,8 @@
         };
     };
     telemetry?: {
-<<<<<<< HEAD
         enable?: boolean;
-=======
-        disabled?: boolean;
         enableStaticPrefix?: boolean;
->>>>>>> 812f48a3
         enableTracing?: boolean;
         endPoint?: string;
         output?: boolean
@@ -293,12 +289,8 @@
 ```typescript
 datadogWebpackPlugin({
     telemetry?: {
-<<<<<<< HEAD
         enable?: boolean,
-=======
-        disabled?: boolean,
         enableStaticPrefix?: boolean,
->>>>>>> 812f48a3
         enableTracing?: boolean,
         endPoint?: string,
         output?: boolean
