// Unless explicitly stated otherwise all files in this repository are licensed under the MIT License.
// This product includes software developed at Datadog (https://www.datadoghq.com/).
// Copyright 2019-Present Datadog, Inc.

import {
    serializeBuildReport,
    unserializeBuildReport,
} from '@dd/core/plugins/build-report/helpers';
import type {
    Input,
    Entry,
    File,
    Options,
    Output,
    BuildReport,
    BundlerReport,
} from '@dd/core/types';
import { uploadSourcemaps } from '@dd/rum-plugins/sourcemaps/index';
import { defaultDestination, defaultEntry, defaultPluginOptions } from '@dd/tests/helpers/mocks';
import { BUNDLERS, runBundlers } from '@dd/tests/helpers/runBundlers';
import { getSourcemapsConfiguration } from '@dd/tests/plugins/rum/testHelpers';
import path from 'path';

jest.mock('@dd/rum-plugins/sourcemaps/index', () => {
    return {
        uploadSourcemaps: jest.fn(),
    };
});

const uploadSourcemapsMock = jest.mocked(uploadSourcemaps);

const sortFiles = (a: File | Output | Entry, b: File | Output | Entry) => {
    return a.name.localeCompare(b.name);
};

const getUploadSourcemapsImplem: (
    bundlerReports: Record<string, BundlerReport>,
    buildReports: Record<string, BuildReport>,
) => typeof uploadSourcemaps = (bundlerReports, buildReports) => (options, context) => {
    const bundlerName = `${context.bundler.name}${context.bundler.variant || ''}`;
    // Freeze them in time by deep cloning them safely.
    bundlerReports[bundlerName] = JSON.parse(JSON.stringify(context.bundler));
    buildReports[bundlerName] = unserializeBuildReport(serializeBuildReport(context.build));
    return Promise.resolve();
};

const pluginConfig: Options = {
    ...defaultPluginOptions,
    // TODO: Replace these with an injected custom plugins, once we implemented the feature.
    rum: {
        sourcemaps: getSourcemapsConfiguration(),
    },
};

describe('Build Report Plugin', () => {
    describe('Basic build', () => {
        // Intercept contexts to verify it at the moment they're used.
        const bundlerReports: Record<string, BundlerReport> = {};
        const buildReports: Record<string, BuildReport> = {};

        beforeAll(async () => {
<<<<<<< HEAD
            outputTextsMocked.mockImplementation(
                getOutputTextsImplem(bundlerReports, buildReports),
=======
            uploadSourcemapsMock.mockImplementation(
                getUploadSourcemapsImplem(bundlerReports, buildReports),
>>>>>>> 3f7d4873
            );

            await runBundlers(pluginConfig);
        });

        const expectedInput = () =>
            expect.objectContaining<Input>({
                name: `src/fixtures/main.js`,
                filepath: require.resolve(defaultEntry),
                dependencies: [],
                dependents: [],
                size: 302,
                type: 'js',
            });

        const expectedOutput = (outDir: string) =>
            expect.objectContaining<Output>({
                name: `main.js`,
                filepath: path.join(outDir, 'main.js'),
                inputs: [
                    expect.objectContaining<Input>({
                        name: `src/fixtures/main.js`,
                        filepath: require.resolve(defaultEntry),
                        dependencies: [],
                        dependents: [],
                        size: expect.any(Number),
                        type: 'js',
                    }),
                ],
                size: expect.any(Number),
                type: 'js',
            });

        describe.each(BUNDLERS)('$name - $version', ({ name }) => {
            describe('Outputs', () => {
                test('Should be defined and be 2', () => {
                    const outputs = buildReports[name].outputs!;

                    expect(outputs).toBeDefined();
                    expect(outputs).toHaveLength(2);
                });

                test('Should have the main output and its sourcemap.', () => {
                    const outDir = bundlerReports[name].outDir;
                    // Sort arrays to have deterministic results.
                    const outputs = buildReports[name].outputs!.sort(sortFiles);

                    expect(outputs).toEqual([
                        expectedOutput(outDir),
                        expect.objectContaining<Output>({
                            name: `main.js.map`,
                            filepath: path.join(outDir, 'main.js.map'),
                            // Sourcemaps are listing the output file as their input.
                            inputs: [expectedOutput(outDir)],
                            size: expect.any(Number),
                            type: 'map',
                        }),
                    ]);
                });
            });

            describe('Inputs', () => {
                test('Should be defined and be 1', () => {
                    const inputs = buildReports[name].inputs!;

                    expect(inputs).toBeDefined();
                    expect(inputs).toHaveLength(1);
                });

                test('Should have the main input.', () => {
                    const inputs = buildReports[name].inputs!;

                    expect(inputs).toEqual([expectedInput()]);
                });
            });

            describe('Entries', () => {
                test('Should be defined and be 1', () => {
                    const entries = buildReports[name].entries!;

                    expect(entries).toBeDefined();
                    expect(entries).toHaveLength(1);
                });

                test('Should have the main entry.', () => {
                    const outDir = bundlerReports[name].outDir;
                    // Sort arrays to have deterministic results.
                    const entries = buildReports[name].entries!.sort(sortFiles);

                    expect(entries).toEqual([
                        expect.objectContaining<Entry>({
                            name: 'main',
                            filepath: path.join(outDir, 'main.js'),
                            // The entry should have the entrypoint as input.
                            inputs: [expectedInput()],
                            // And the main output as output.
                            outputs: [expectedOutput(outDir)],
                            size: expect.any(Number),
                            type: 'js',
                        }),
                    ]);
                });
            });
        });
    });

    describe('Complex build', () => {
        // Intercept contexts to verify it at the moment they're used.
        const bundlerReports: Record<string, BundlerReport> = {};
        const buildReports: Record<string, BuildReport> = {};

        beforeAll(async () => {
            // Add more entries with more dependencies.
            const entries = {
                app1: '@dd/tests/fixtures/project/main1.js',
                app2: '@dd/tests/fixtures/project/main2.js',
            };

            const bundlerOverrides = {
                rollup: {
                    input: entries,
                },
                vite: {
                    input: entries,
                },
                esbuild: {
                    entryPoints: entries,
                    outdir: path.join(defaultDestination, 'esbuild'),
                },
                webpack5: { entry: entries },
                webpack4: {
                    // Webpack 4 doesn't support pnp.
                    entry: Object.fromEntries(
                        Object.entries(entries).map(([name, filepath]) => [
                            name,
                            `./${path.relative(process.cwd(), require.resolve(filepath))}`,
                        ]),
                    ),
                },
            };

<<<<<<< HEAD
            outputTextsMocked.mockImplementation(
                getOutputTextsImplem(bundlerReports, buildReports),
=======
            uploadSourcemapsMock.mockImplementation(
                getUploadSourcemapsImplem(bundlerReports, buildReports),
>>>>>>> 3f7d4873
            );

            await runBundlers(pluginConfig, bundlerOverrides);
        });

        const expectedInput = (name: string) =>
            expect.objectContaining<Input>({
                name: `src/fixtures/project/${name}.js`,
                filepath: path.join(process.cwd(), `src/fixtures/project/${name}.js`),
                dependencies: expect.any(Array),
                dependents: [],
                size: expect.any(Number),
                type: 'js',
            });

        const expectedOutput = (name: string, outDir: string) =>
            expect.objectContaining<Output>({
                name,
                filepath: path.join(outDir, name),
                inputs: expect.any(Array),
                size: expect.any(Number),
                type: 'js',
            });

        const filterOutParticularities = (input: File) =>
            // Vite injects its own preloader helper.
            !input.filepath.includes('vite/preload-helper') &&
            // Exclude ?commonjs-* files, which are coming from the rollup/vite commonjs plugin.
            !input.filepath.includes('?commonjs-') &&
            // Exclude webpack buildin modules, which are webpack internal dependencies.
            !input.filepath.includes('webpack4/buildin');

        describe.each(BUNDLERS)('$name - $version', ({ name }) => {
            describe('Inputs.', () => {
                test('Should be defined.', () => {
                    const inputs = buildReports[name]
                        .inputs!.filter(filterOutParticularities)
                        .sort(sortFiles);
                    expect(inputs).toBeDefined();
                    expect(inputs.map((d) => d.name).sort()).toEqual([
                        'ansi-styles/index.js',
                        'chalk/index.js',
                        'chalk/templates.js',
                        'color-convert/conversions.js',
                        'color-convert/index.js',
                        'color-convert/route.js',
                        'color-name/index.js',
                        'escape-string-regexp/index.js',
                        'src/fixtures/project/main1.js',
                        'src/fixtures/project/main2.js',
                        'src/fixtures/project/src/file0000.js',
                        'src/fixtures/project/src/file0001.js',
                        'src/fixtures/project/workspaces/app/file0000.js',
                        'src/fixtures/project/workspaces/app/file0001.js',
                        'supports-color/browser.js',
                    ]);
                });

                test('Should list all third parties.', () => {
                    // Sort arrays to have deterministic results.
                    const inputs = buildReports[name]
                        .inputs!.filter(filterOutParticularities)
                        .sort(sortFiles);

                    // Only list the common dependencies and remove any particularities from bundlers.
                    const thirdParties = inputs!.filter((input) =>
                        input.filepath.includes('node_modules'),
                    );

                    expect(thirdParties.map((d) => d.name).sort()).toEqual([
                        'ansi-styles/index.js',
                        'chalk/index.js',
                        'chalk/templates.js',
                        'color-convert/conversions.js',
                        'color-convert/index.js',
                        'color-convert/route.js',
                        'color-name/index.js',
                        'escape-string-regexp/index.js',
                        'supports-color/browser.js',
                    ]);
                });

                test('Should list the entry files.', () => {
                    // Serialize the build report to be more efficient when assessing.
                    const inputs = serializeBuildReport(buildReports[name])
                        .inputs!.filter(filterOutParticularities)
                        // Sort arrays to have deterministic results.
                        .sort(sortFiles);

                    const entryFiles = inputs.filter((file) =>
                        file.name.startsWith('src/fixtures/project/main'),
                    );

                    expect(entryFiles).toEqual([expectedInput('main1'), expectedInput('main2')]);
                });

                test.each([
                    {
                        filename: 'src/fixtures/project/main1.js',
                        dependencies: ['chalk/index.js', 'src/fixtures/project/src/file0000.js'],
                        dependents: [],
                    },
                    {
                        filename: 'src/fixtures/project/main2.js',
                        dependencies: ['src/fixtures/project/src/file0001.js'],
                        dependents: [],
                    },
                    {
                        filename: 'ansi-styles/index.js',
                        dependencies: ['color-convert/index.js'],
                        dependents: ['chalk/index.js'],
                    },
                    {
                        filename: 'chalk/index.js',
                        // Chalk should have all the third parties as dependencies (except itself).
                        dependencies: [
                            'ansi-styles/index.js',
                            'chalk/templates.js',
                            'escape-string-regexp/index.js',
                            'supports-color/browser.js',
                        ],
                        // It should also have a single dependent which is main1.
                        dependents: ['src/fixtures/project/main1.js'],
                    },
                    {
                        filename: 'color-convert/route.js',
                        dependencies: ['color-convert/conversions.js'],
                        dependents: ['color-convert/index.js'],
                    },
                    {
                        filename: 'color-name/index.js',
                        dependencies: [],
                        dependents: ['color-convert/conversions.js'],
                    },
                    {
                        filename: 'escape-string-regexp/index.js',
                        dependencies: [],
                        dependents: ['chalk/index.js'],
                    },
                ])(
                    'Should add dependencies and dependents to $filename.',
                    ({ filename, dependencies, dependents }) => {
                        // Sort arrays to have deterministic results.
                        const inputs = buildReports[name]
                            .inputs!.filter(filterOutParticularities)
                            .sort(sortFiles);

                        const file = inputs.find((input) => input.name === filename)!;
                        expect(file.dependencies.map((d) => d.name).sort()).toEqual(dependencies);
                        expect(file.dependents.map((d) => d.name).sort()).toEqual(dependents);
                    },
                );
            });

            describe('Outputs.', () => {
                test('Should be defined.', () => {
                    const outputs = buildReports[name].outputs!;
                    expect(outputs).toBeDefined();
                });

                test('Should have the main outputs.', () => {
                    const outDir = bundlerReports[name].outDir;
                    // Sort arrays to have deterministic results.
                    const outputs = buildReports[name].outputs!.sort(sortFiles);

                    const mainFiles = outputs.filter(
                        (file) => !file.name.startsWith('chunk.') && file.type !== 'map',
                    );

                    expect(mainFiles).toHaveLength(2);
                    expect(mainFiles.sort()).toEqual([
                        expectedOutput('app1.js', outDir),
                        expectedOutput('app2.js', outDir),
                    ]);
                });

                test('Should have the main sourcemaps.', () => {
                    const outDir = bundlerReports[name].outDir;
                    // Sort arrays to have deterministic results.
                    const outputs = buildReports[name].outputs!.sort(sortFiles);

                    const mainSourcemaps = outputs!.filter(
                        (file) => !file.name.startsWith('chunk.') && file.type === 'map',
                    );

                    expect(mainSourcemaps).toHaveLength(2);
                    expect(mainSourcemaps.sort(sortFiles)).toEqual([
                        {
                            name: 'app1.js.map',
                            filepath: path.join(outDir, 'app1.js.map'),
                            inputs: [expectedOutput('app1.js', outDir)],
                            size: expect.any(Number),
                            type: 'map',
                        },
                        {
                            name: 'app2.js.map',
                            filepath: path.join(outDir, 'app2.js.map'),
                            inputs: [expectedOutput('app2.js', outDir)],
                            size: expect.any(Number),
                            type: 'map',
                        },
                    ]);
                });

                test('Should have the chunks.', () => {
                    const outDir = bundlerReports[name].outDir;
                    // Sort arrays to have deterministic results.
                    const outputs = buildReports[name].outputs!.sort(sortFiles);

                    const chunks = outputs!.filter(
                        (file) => file.name.startsWith('chunk.') && file.type !== 'map',
                    );

                    // Each chunk should have its sourcemaps.
                    for (const chunk of chunks) {
                        expect(chunk).toEqual(expectedOutput(chunk.name, outDir));

                        const chunkSourcemap = outputs!.find(
                            (file) => file.name === `${chunk.name}.map`,
                        );
                        expect(chunkSourcemap).toBeDefined();
                        expect(chunkSourcemap).toEqual({
                            name: `${chunk.name}.map`,
                            filepath: path.join(outDir, `${chunk.name}.map`),
                            inputs: [expectedOutput(chunk.name, outDir)],
                            size: expect.any(Number),
                            type: 'map',
                        });
                    }
                });
            });

            describe('Entries.', () => {
                test('Should be defined and be 2.', () => {
                    const entries = buildReports[name].entries!;

                    expect(entries).toBeDefined();
                    expect(entries).toHaveLength(2);
                });

                const entriesList = [
                    { entryName: 'app1', dependenciesLength: 9, mainFilesLength: 5 },
                    { entryName: 'app2', dependenciesLength: 0, mainFilesLength: 5 },
                ];

                describe.each(entriesList)(
                    'Entry "$entryName"',
                    ({ entryName, dependenciesLength, mainFilesLength }) => {
                        test('Should have all the depencencies and the imported files as inputs.', () => {
                            const entries = buildReports[name].entries!;

                            const entry = entries.find(
                                (entryFile) => entryFile.name === entryName,
                            )!;
                            const entryInputs = entry.inputs.filter(filterOutParticularities);
                            const dependencies = entryInputs.filter((input) =>
                                input.filepath.includes('node_modules'),
                            );
                            const mainFiles = entryInputs.filter(
                                (input) => !input.filepath.includes('node_modules'),
                            );

                            expect(dependencies).toHaveLength(dependenciesLength);
                            expect(mainFiles).toHaveLength(mainFilesLength);
                        });

                        test('Should have all the related inputs.', () => {
                            const entries = buildReports[name].entries!;
                            const inputs = buildReports[name].inputs!;

                            const entry = entries.find(
                                (entryFile) => entryFile.name === entryName,
                            )!;

                            // Based on entry's outputs, we can find the related inputs.
                            const relatedInputs = inputs
                                .filter((inputFile) => {
                                    return entry.outputs.some((outputFile) =>
                                        outputFile.inputs.some(
                                            (input) => input.name === inputFile.name,
                                        ),
                                    );
                                })
                                .sort(sortFiles);
                            expect(entry.inputs.length).toBeGreaterThan(1);
                            expect(relatedInputs).toEqual(entry.inputs.sort(sortFiles));
                        });

                        test('Should have all the related outputs.', () => {
                            const entries = buildReports[name].entries!;
                            const outputs = buildReports[name].outputs!;

                            const entry = entries.find(
                                (entryFile) => entryFile.name === entryName,
                            )!;
                            const entryInputs = entry.inputs.filter(filterOutParticularities);

                            // Based on entry's inputs, we can find the related outputs.
                            const relatedOutputs = outputs
                                .filter((outputFile) => outputFile.type !== 'map')
                                .filter((outputFile) => {
                                    const hasInput = entryInputs.some((inputFile) => {
                                        return outputFile.inputs.some(
                                            (input) => input.name === inputFile.name,
                                        );
                                    });
                                    return hasInput;
                                })
                                .sort(sortFiles);

                            expect(entry.outputs.length).toBeGreaterThan(1);
                            expect(relatedOutputs).toEqual(entry.outputs.sort(sortFiles));
                        });

                        test('Should have its size calculated on all outputs it produced.', () => {
                            const entries = buildReports[name].entries!;

                            const entry = entries.find(
                                (entryFile) => entryFile.name === entryName,
                            )!;

                            const size = entry.outputs.reduce(
                                (acc, outputFile) => acc + outputFile.size,
                                0,
                            );

                            expect(entry.size).toEqual(size);
                        });
                    },
                );
            });
        });
    });
});<|MERGE_RESOLUTION|>--- conflicted
+++ resolved
@@ -59,13 +59,8 @@
         const buildReports: Record<string, BuildReport> = {};
 
         beforeAll(async () => {
-<<<<<<< HEAD
-            outputTextsMocked.mockImplementation(
-                getOutputTextsImplem(bundlerReports, buildReports),
-=======
             uploadSourcemapsMock.mockImplementation(
                 getUploadSourcemapsImplem(bundlerReports, buildReports),
->>>>>>> 3f7d4873
             );
 
             await runBundlers(pluginConfig);
@@ -207,13 +202,8 @@
                 },
             };
 
-<<<<<<< HEAD
-            outputTextsMocked.mockImplementation(
-                getOutputTextsImplem(bundlerReports, buildReports),
-=======
             uploadSourcemapsMock.mockImplementation(
                 getUploadSourcemapsImplem(bundlerReports, buildReports),
->>>>>>> 3f7d4873
             );
 
             await runBundlers(pluginConfig, bundlerOverrides);
