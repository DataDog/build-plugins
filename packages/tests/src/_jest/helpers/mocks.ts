--- conflicted
+++ resolved
@@ -456,11 +456,6 @@
 ): MetricsOptions => ({
     enableStaticPrefix: true,
     enableTracing: true,
-<<<<<<< HEAD
-    endPoint: FAKE_URL,
-=======
-    output: true,
->>>>>>> 9ab1e719
     prefix: 'prefix',
     tags: ['tag'],
     timestamp: new Date().getTime(),
