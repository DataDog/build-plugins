// Unless explicitly stated otherwise all files in this repository are licensed under the MIT License.
// This product includes software developed at Datadog (https://www.datadoghq.com/).
// Copyright 2019-Present Datadog, Inc.

import { mkdir, rm } from '@dd/core/helpers/fs';
<<<<<<< HEAD
import type { BundlerName } from '@dd/core/types';
=======
import type { BundlerFullName, Options } from '@dd/core/types';
import type { BundlerConfig } from '@dd/tools/bundlers';
>>>>>>> 4e5a615f
import { allBundlers } from '@dd/tools/bundlers';
import { dim } from '@dd/tools/helpers';
import { allPlugins, fullConfig } from '@dd/tools/plugins';
import typescript from '@rollup/plugin-typescript';
import fs from 'fs';
import path from 'path';

// Build a given project with a given bundler.
<<<<<<< HEAD
const buildProject = async (bundler: BundlerName, cwd: string) => {
    const plugin = allPlugins[bundler](fullConfig);
=======
const buildProject = async (
    bundler: BundlerFullName,
    cwd: string,
    pluginConfigOverride: Options = fullConfig,
    buildConfigOverride?: BundlerConfig,
) => {
    const plugin = allPlugins[bundler](pluginConfigOverride);
>>>>>>> 4e5a615f
    const build = allBundlers[bundler];

    // Get the entry for this specific bundler
    const bundlerEntry = buildConfigOverride?.entry?.[bundler] || './index.js';

    // Handle TypeScript compilation for each bundler
    const additionalPlugins = [...(buildConfigOverride?.plugins || [])];

    // Check if any entry is a TypeScript file
    const hasTypeScriptEntries = Object.values(buildConfigOverride?.entry || {}).some((entry) =>
        entry.endsWith('.ts'),
    );

    if (hasTypeScriptEntries) {
        if (bundler === 'rollup' || bundler === 'vite') {
            // Use @rollup/plugin-typescript for Rollup and Vite
            additionalPlugins.push(
                typescript({
                    tsconfig: path.resolve(cwd, 'tsconfig.json'),
                }),
            );
        }
        // ESBuild has built-in TypeScript support, no additional plugins needed
    }

    const buildConfig = build.config({
        workingDir: cwd,
<<<<<<< HEAD
        // We'll use the name of the bundler as the name of the entry file.
        // eg: For "Webpack" we'll have "./projects/dist/webpack.js".
        entry: { [bundler]: './index.js' },
=======
>>>>>>> 4e5a615f
        outDir: path.resolve(cwd, './dist'),
        // Use a consistent entry name to avoid injection conflicts
        entry: { [bundler]: bundlerEntry },
        plugins: [plugin, ...additionalPlugins],
    });

    return build.run(buildConfig);
};

// Build a given project with a list of bundlers.
<<<<<<< HEAD
const buildProjectWithBundlers = async (projectPath: string, bundlers: BundlerName[]) => {
=======
const buildProjectWithBundlers = async (
    projectPath: string,
    bundlers: BundlerFullName[],
    pluginConfigOverride?: Options,
    buildConfigOverride?: BundlerConfig,
) => {
>>>>>>> 4e5a615f
    const name = projectPath.split(path.sep).pop() || 'unknown';

    // Clean the dist folders.
    await rm(path.resolve(projectPath, 'dist'));

    // Build with all the bundlers.
    return Promise.all(
        bundlers.map(async (bundler) => {
            const buildBundlerPfx = `    [${dim(`Build ${name} with ${bundler}`)}]`;
            console.time(buildBundlerPfx);
            const { errors } = await buildProject(
                bundler,
                projectPath,
                pluginConfigOverride,
                buildConfigOverride,
            );
            console.timeEnd(buildBundlerPfx);
            return errors;
        }),
    );
};

// Wrapper around the buildProjectWithBundlers function.
//   - Create the destination folder.
//   - Copy the content of the source folder in it.
//   - Build the project with all the requested bundlers.
//   - Delete the folder if the build failed.
//   - Touch a "built" file if the build succeeded.
<<<<<<< HEAD
const handleBuild = async (source: string, destination: string, bundlers: BundlerName[]) => {
=======
const handleBuild = async (
    source: string,
    destination: string,
    bundlers: BundlerFullName[],
    pluginConfigOverride?: Options,
    buildConfigOverride?: BundlerConfig,
) => {
>>>>>>> 4e5a615f
    // Create the project dir.
    await mkdir(destination);
    // Copy the content of our project in it.
    await fs.promises.cp(`${source}/`, `${destination}/`, {
        recursive: true,
        errorOnExist: true,
        force: true,
    });

    // Build it with all the requested bundlers.
    const name = destination.split(path.sep).pop() || 'unknown';
    const buildProjectPfx = `  [${dim(name)}] `;
    console.time(buildProjectPfx);
    const errors = (
        await buildProjectWithBundlers(
            destination,
            bundlers,
            pluginConfigOverride,
            buildConfigOverride,
        )
    ).flat();

    if (errors.length) {
        console.error(`${buildProjectPfx}Build failed.`, errors);
        // Delete the folder, so other tests can try and build it.
        await rm(destination);
    } else {
        // Touch the built file so other tests know it's ready.
        await fs.promises.writeFile(`${destination}/built`, '');
    }

    console.timeEnd(buildProjectPfx);
};

// Wait for the build to be done or to fail.
// Based on the presence of the "built" file or the disparition of the project folder.
const waitForBuild = async (projectDir: string): Promise<{ built: boolean; error: boolean }> => {
    return new Promise((resolve) => {
        const builtInterval = setInterval(() => {
            if (fs.existsSync(`${projectDir}/built`)) {
                clearInterval(builtInterval);
                clearInterval(errorInterval);
                resolve({ built: true, error: false });
            }
        }, 100);

        const errorInterval = setInterval(() => {
            if (!fs.existsSync(projectDir)) {
                clearInterval(errorInterval);
                clearInterval(builtInterval);
                resolve({ built: false, error: true });
            }
        }, 100);
    });
};

// Verify if the project has been built.
// Trigger the build if it's not been done yet.
// Wait for the build to be done.
// Note: This is to be used in a beforeAll hook,
// so all the workers can use the same build of a given suite.
export const verifyProjectBuild = async (
    source: string,
    destination: string,
<<<<<<< HEAD
    bundlers: BundlerName[],
=======
    bundlers: BundlerFullName[],
    pluginConfigOverride?: Options,
    buildConfigOverride?: BundlerConfig,
>>>>>>> 4e5a615f
) => {
    // Wait a random time to avoid conflicts.
    await new Promise<void>((resolve) => setTimeout(resolve, Math.floor(Math.random() * 500)));

    // Verify if the build as started, by checking the presence of the public directory.
    const dirExists = fs.existsSync(destination);
    if (dirExists) {
        const result = await waitForBuild(destination);
        if (result.error) {
            await verifyProjectBuild(
                source,
                destination,
                bundlers,
                pluginConfigOverride,
                buildConfigOverride,
            );
        }
    } else {
        // Build the project.
        await handleBuild(source, destination, bundlers, pluginConfigOverride, buildConfigOverride);
    }
};<|MERGE_RESOLUTION|>--- conflicted
+++ resolved
@@ -3,12 +3,8 @@
 // Copyright 2019-Present Datadog, Inc.
 
 import { mkdir, rm } from '@dd/core/helpers/fs';
-<<<<<<< HEAD
-import type { BundlerName } from '@dd/core/types';
-=======
-import type { BundlerFullName, Options } from '@dd/core/types';
+import type { BundlerName, Options } from '@dd/core/types';
 import type { BundlerConfig } from '@dd/tools/bundlers';
->>>>>>> 4e5a615f
 import { allBundlers } from '@dd/tools/bundlers';
 import { dim } from '@dd/tools/helpers';
 import { allPlugins, fullConfig } from '@dd/tools/plugins';
@@ -17,18 +13,13 @@
 import path from 'path';
 
 // Build a given project with a given bundler.
-<<<<<<< HEAD
-const buildProject = async (bundler: BundlerName, cwd: string) => {
-    const plugin = allPlugins[bundler](fullConfig);
-=======
 const buildProject = async (
-    bundler: BundlerFullName,
+    bundler: BundlerName,
     cwd: string,
     pluginConfigOverride: Options = fullConfig,
     buildConfigOverride?: BundlerConfig,
 ) => {
     const plugin = allPlugins[bundler](pluginConfigOverride);
->>>>>>> 4e5a615f
     const build = allBundlers[bundler];
 
     // Get the entry for this specific bundler
@@ -56,12 +47,6 @@
 
     const buildConfig = build.config({
         workingDir: cwd,
-<<<<<<< HEAD
-        // We'll use the name of the bundler as the name of the entry file.
-        // eg: For "Webpack" we'll have "./projects/dist/webpack.js".
-        entry: { [bundler]: './index.js' },
-=======
->>>>>>> 4e5a615f
         outDir: path.resolve(cwd, './dist'),
         // Use a consistent entry name to avoid injection conflicts
         entry: { [bundler]: bundlerEntry },
@@ -72,16 +57,12 @@
 };
 
 // Build a given project with a list of bundlers.
-<<<<<<< HEAD
-const buildProjectWithBundlers = async (projectPath: string, bundlers: BundlerName[]) => {
-=======
 const buildProjectWithBundlers = async (
     projectPath: string,
-    bundlers: BundlerFullName[],
+    bundlers: BundlerName[],
     pluginConfigOverride?: Options,
     buildConfigOverride?: BundlerConfig,
 ) => {
->>>>>>> 4e5a615f
     const name = projectPath.split(path.sep).pop() || 'unknown';
 
     // Clean the dist folders.
@@ -110,17 +91,13 @@
 //   - Build the project with all the requested bundlers.
 //   - Delete the folder if the build failed.
 //   - Touch a "built" file if the build succeeded.
-<<<<<<< HEAD
-const handleBuild = async (source: string, destination: string, bundlers: BundlerName[]) => {
-=======
 const handleBuild = async (
     source: string,
     destination: string,
-    bundlers: BundlerFullName[],
+    bundlers: BundlerName[],
     pluginConfigOverride?: Options,
     buildConfigOverride?: BundlerConfig,
 ) => {
->>>>>>> 4e5a615f
     // Create the project dir.
     await mkdir(destination);
     // Copy the content of our project in it.
@@ -185,13 +162,9 @@
 export const verifyProjectBuild = async (
     source: string,
     destination: string,
-<<<<<<< HEAD
     bundlers: BundlerName[],
-=======
-    bundlers: BundlerFullName[],
     pluginConfigOverride?: Options,
     buildConfigOverride?: BundlerConfig,
->>>>>>> 4e5a615f
 ) => {
     // Wait a random time to avoid conflicts.
     await new Promise<void>((resolve) => setTimeout(resolve, Math.floor(Math.random() * 500)));
