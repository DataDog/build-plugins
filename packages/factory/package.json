{
    "name": "@dd/factory",
    "packageManager": "yarn@4.0.2",
    "license": "MIT",
    "private": true,
    "author": "Datadog",
    "description": "Factory used to build Datadog's Build Plugins",
    "homepage": "https://github.com/DataDog/build-plugins/tree/main/packages/factory#readme",
    "repository": {
        "type": "git",
        "url": "https://github.com/DataDog/build-plugins",
        "directory": "packages/factory"
    },
    "exports": {
        ".": "./src/index.ts",
        "./*": "./src/*.ts"
    },
    "dependencies": {
        "@dd/core": "workspace:*",
<<<<<<< HEAD
        "@dd/internal-build-report-plugin": "workspace:*",
        "@dd/internal-bundler-report-plugin": "workspace:*",
        "@dd/internal-context-plugin": "workspace:*",
        "@dd/internal-git-plugin": "workspace:*",
        "@dd/internal-injection-plugin": "workspace:*",
        "@dd/rum-plugin": "workspace:*",
        "@dd/telemetry-plugin": "workspace:*",
        "unplugin": "1.14.1"
=======
        "@dd/rum-plugins": "workspace:*",
        "@dd/telemetry-plugins": "workspace:*",
        "unplugin": "1.16.0"
>>>>>>> 19f83161
    }
}<|MERGE_RESOLUTION|>--- conflicted
+++ resolved
@@ -17,7 +17,6 @@
     },
     "dependencies": {
         "@dd/core": "workspace:*",
-<<<<<<< HEAD
         "@dd/internal-build-report-plugin": "workspace:*",
         "@dd/internal-bundler-report-plugin": "workspace:*",
         "@dd/internal-context-plugin": "workspace:*",
@@ -25,11 +24,6 @@
         "@dd/internal-injection-plugin": "workspace:*",
         "@dd/rum-plugin": "workspace:*",
         "@dd/telemetry-plugin": "workspace:*",
-        "unplugin": "1.14.1"
-=======
-        "@dd/rum-plugins": "workspace:*",
-        "@dd/telemetry-plugins": "workspace:*",
         "unplugin": "1.16.0"
->>>>>>> 19f83161
     }
 }