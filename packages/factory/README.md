--- conflicted
+++ resolved
@@ -68,11 +68,7 @@
 [...]
 
 export const getMyPlugins = (context: GlobalContext) => {
-<<<<<<< HEAD
-    context.getLogger(PLUGIN_NAME);
-=======
     const log = context.getLogger(PLUGIN_NAME);
->>>>>>> 4ede5758
     log.debug('Welcome to my plugin');
     [...]
 };
@@ -91,12 +87,8 @@
 Simply use `log.getLogger('my-plugin')` for this:
 
 ```typescript
-export const getMyPlugins = (context: GlobalContext) => {
-<<<<<<< HEAD
-    context.getLogger(PLUGIN_NAME);
-=======
+export const getMyPlugins = (context: GlobalContext) => 
     const log = context.getLogger(PLUGIN_NAME);
->>>>>>> 4ede5758
     log.debug('Welcome to the root of my plugin');
     return [
         {
