--- conflicted
+++ resolved
@@ -162,15 +162,8 @@
     return { errors, result: results };
 };
 
-<<<<<<< HEAD
 export const configXpack = (config: BundlerConfig): Configuration & RspackOptions => {
-    return {
-=======
-export const configXpack = (
-    config: BundlerConfig,
-): Configuration5 & Configuration4 & RspackOptions => {
-    const baseConfig: Configuration5 & Configuration4 & RspackOptions = {
->>>>>>> 4e5a615f
+    const baseConfig: Configuration & RspackOptions = {
         context: config.workingDir,
         entry: config.entry,
         mode: 'production',
