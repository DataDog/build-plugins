{
    "name": "@dd/tools",
    "license": "MIT",
    "private": true,
    "author": "Datadog",
    "description": "Developer tools for Datadog's Build Plugins monorepo",
    "homepage": "https://github.com/DataDog/build-plugins/tree/main/packages/tools#readme",
    "repository": {
        "type": "git",
        "url": "https://github.com/DataDog/build-plugins",
        "directory": "packages/tools"
    },
    "packageManager": "yarn@4.0.2",
    "exports": {
        "./rollupConfig.mjs": "./src/rollupConfig.mjs",
        "./commands/oss/templates": "./src/commands/oss/templates.ts",
        "./bundlers": "./src/bundlers.ts",
        "./*": "./src/*.ts"
    },
    "scripts": {
        "cli": "ts-node -T --project ./tsconfig.json ./src/index.ts"
    },
    "devDependencies": {
        "@rollup/plugin-esm-shim": "0.1.7",
        "@types/chalk": "2.2.0",
        "@types/glob": "7.1.4",
        "@types/lodash.template": "^4",
        "@types/node": "^18",
        "@types/webpack4": "npm:@types/webpack@4.41.38",
        "lodash.template": "4.5.0",
        "ts-node": "10.9.2",
        "typescript": "5.4.3"
    },
    "dependencies": {
        "@datadog/esbuild-plugin": "workspace:*",
        "@datadog/rollup-plugin": "workspace:*",
        "@datadog/rspack-plugin": "workspace:*",
        "@datadog/vite-plugin": "workspace:*",
        "@datadog/webpack-plugin": "workspace:*",
        "@dd/assets": "workspace:*",
        "@dd/core": "workspace:*",
        "@dd/error-tracking-plugin": "workspace:*",
<<<<<<< HEAD
        "@dd/rum-plugin": "workspace:*",
=======
        "@dd/factory": "workspace:*",
>>>>>>> e115d3d0
        "@dd/telemetry-plugin": "workspace:*",
        "@inquirer/checkbox": "2.3.3",
        "@inquirer/input": "2.1.7",
        "@inquirer/select": "2.3.3",
        "@rollup/plugin-commonjs": "28.0.1",
        "@rollup/plugin-node-resolve": "15.3.0",
        "@rspack/core": "1.1.2",
        "chalk": "2.3.1",
        "clipanion": "4.0.0-rc.3",
        "esbuild": "0.24.0",
        "glob": "7.1.6",
        "outdent": "0.8.0",
        "typanion": "3.14.0",
        "vite": "5.4.10",
        "webpack": "5.92.1",
        "webpack4": "npm:webpack@4.47.0",
        "webpack5": "npm:webpack@5.92.1"
    }
}<|MERGE_RESOLUTION|>--- conflicted
+++ resolved
@@ -40,11 +40,8 @@
         "@dd/assets": "workspace:*",
         "@dd/core": "workspace:*",
         "@dd/error-tracking-plugin": "workspace:*",
-<<<<<<< HEAD
+        "@dd/factory": "workspace:*",
         "@dd/rum-plugin": "workspace:*",
-=======
-        "@dd/factory": "workspace:*",
->>>>>>> e115d3d0
         "@dd/telemetry-plugin": "workspace:*",
         "@inquirer/checkbox": "2.3.3",
         "@inquirer/input": "2.1.7",
