// Unless explicitly stated otherwise all files in this repository are licensed under the MIT License.
// This product includes software developed at Datadog (https://www.datadoghq.com/).
// Copyright 2019-Present Datadog, Inc.

import { glob } from 'glob';
import path from 'path';

import type { Logger } from '../../log';
import type { Entry, GlobalContext, Input, Output, PluginOptions } from '../../types';

import { cleanName, getType } from './helpers';

// Re-index metafile data for easier access.
const reIndexMeta = <T>(obj: Record<string, T>, cwd: string) =>
    Object.fromEntries(
        Object.entries(obj).map(([key, value]) => {
            const newKey = path.join(cwd, key);
            return [newKey, value];
        }),
    );

<<<<<<< HEAD
export const getEsbuildPlugin = (context: GlobalContext, log: Logger): PluginOptions['esbuild'] => {
=======
// https://esbuild.github.io/api/#glob-style-entry-points
const getAllEntryFiles = (filepath: string, cwd: string): string[] => {
    if (!filepath.includes('*')) {
        return [filepath];
    }

    const files = glob.sync(filepath);
    return files;
};

// Exported for testing purposes.
export const getEntryNames = (
    entrypoints: string[] | Record<string, string> | { in: string; out: string }[] | undefined,
    context: GlobalContext,
): Map<string, string> => {
    const entryNames = new Map();
    if (Array.isArray(entrypoints)) {
        // We don't have an indexed object as entry, so we can't get an entry name from it.
        for (const entry of entrypoints) {
            const fullPath = entry && typeof entry === 'object' ? entry.in : entry;
            const allFiles = getAllEntryFiles(fullPath, context.cwd);
            for (const file of allFiles) {
                const cleanedName = cleanName(context, file);
                entryNames.set(cleanedName, cleanedName);
            }
        }
    } else if (typeof entrypoints === 'object') {
        const entryList = entrypoints ? Object.entries(entrypoints) : [];
        for (const [entryName, entryPath] of entryList) {
            const allFiles = getAllEntryFiles(entryPath, context.cwd);
            for (const file of allFiles) {
                const cleanedName = cleanName(context, file);
                entryNames.set(cleanedName, entryName);
            }
        }
    }
    return entryNames;
};

export const getEsbuildPlugin = (
    context: GlobalContext,
    log: Logger,
): UnpluginOptions['esbuild'] => {
>>>>>>> 878468d5
    return {
        setup(build) {
            const cwd = context.cwd;

            // Store entry names based on the configuration.
            const entrypoints = build.initialOptions.entryPoints;
            const entryNames = getEntryNames(entrypoints, context);

            build.onEnd((result) => {
                context.build.errors = result.errors.map((err) => err.text);
                context.build.warnings = result.warnings.map((err) => err.text);

                const warn = (warning: string) => {
                    context.build.warnings.push(warning);
                    log(warning, 'warn');
                };

                if (!result.metafile) {
                    warn('Missing metafile from build result.');
                    return;
                }

                const inputs: Input[] = [];
                const outputs: Output[] = [];
                const tempEntryFiles: Entry[] = [];
                const tempSourcemaps: Output[] = [];
                const entries: Entry[] = [];

                const reportInputsIndexed: Record<string, Input> = {};
                const reportOutputsIndexed: Record<string, Output> = {};

                const metaInputsIndexed = reIndexMeta(result.metafile.inputs, cwd);
                const metaOutputsIndexed = reIndexMeta(result.metafile.outputs, cwd);

                // Loop through inputs.
                for (const [filename, input] of Object.entries(result.metafile.inputs)) {
                    const filepath = path.join(cwd, filename);
                    const file: Input = {
                        name: cleanName(context, filename),
                        filepath,
                        dependents: [],
                        dependencies: [],
                        size: input.bytes,
                        type: getType(filename),
                    };
                    reportInputsIndexed[filepath] = file;
                    inputs.push(file);
                }

                // Loop through outputs.
                for (const [filename, output] of Object.entries(result.metafile.outputs)) {
                    const fullPath = path.join(cwd, filename);
                    const cleanedName = cleanName(context, fullPath);
                    // Get inputs of this output.
                    const inputFiles: Input[] = [];
                    for (const inputName of Object.keys(output.inputs)) {
                        const inputFound = reportInputsIndexed[path.join(cwd, inputName)];
                        if (!inputFound) {
                            warn(`Input ${inputName} not found for output ${cleanedName}`);
                            continue;
                        }

                        inputFiles.push(inputFound);
                    }

                    // When splitting, esbuild creates an empty entryPoint wrapper for the chunk.
                    // It has no inputs, but still relates to its entryPoint.
                    if (output.entryPoint && !inputFiles.length) {
                        const inputFound = reportInputsIndexed[path.join(cwd, output.entryPoint!)];
                        if (!inputFound) {
                            warn(`Input ${output.entryPoint} not found for output ${cleanedName}`);
                            continue;
                        }
                        inputFiles.push(inputFound);
                    }

                    const file: Output = {
                        name: cleanedName,
                        filepath: fullPath,
                        inputs: inputFiles,
                        size: output.bytes,
                        type: getType(fullPath),
                    };

                    reportOutputsIndexed[fullPath] = file;

                    // Store sourcemaps for later filling.
                    if (file.type === 'map') {
                        tempSourcemaps.push(file);
                    }

                    outputs.push(file);

                    if (!output.entryPoint) {
                        continue;
                    }

                    const inputFile = reportInputsIndexed[path.join(cwd, output.entryPoint!)];

                    if (inputFile) {
                        // In the case of "splitting: true", all the files are considered entries to esbuild.
                        // Not to us.
                        // Verify we have listed it as an entry earlier.
                        if (!entryNames.get(inputFile.name)) {
                            continue;
                        }

                        const entry = {
                            ...file,
                            name: entryNames.get(inputFile.name) || inputFile.name,
                            outputs: [file],
                            size: file.size,
                        };

                        tempEntryFiles.push(entry);
                    }
                }

                // Loop through sourcemaps.
                for (const sourcemap of tempSourcemaps) {
                    const outputFilepath = sourcemap.filepath.replace(/\.map$/, '');
                    const foundOutput = reportOutputsIndexed[outputFilepath];

                    if (!foundOutput) {
                        warn(`Could not find output for sourcemap ${sourcemap.name}`);
                        continue;
                    }

                    sourcemap.inputs.push(foundOutput);
                }

                // Build our references for the entries.
                const references = {
                    inputs: {
                        report: reportInputsIndexed,
                        meta: metaInputsIndexed,
                    },
                    outputs: {
                        report: reportOutputsIndexed,
                        meta: metaOutputsIndexed,
                    },
                };

                // Go through all imports.
                const getAllImports = <T extends Input | Output>(
                    filePath: string,
                    ref: typeof references.inputs | typeof references.outputs,
                    allImports: Record<string, T> = {},
                ): Record<string, T> => {
                    const file = ref.report[filePath];
                    if (!file) {
                        warn(`Could not find report's ${filePath}`);
                        return allImports;
                    }

                    // Check if we already have processed it.
                    if (allImports[file.filepath]) {
                        return allImports;
                    }

                    allImports[file.filepath] = file as T;

                    const metaFile = ref.meta[filePath];
                    if (!metaFile) {
                        warn(`Could not find metafile's ${filePath}`);
                        return allImports;
                    }

                    // If there are no imports, we can return what we have.
                    if (!metaFile.imports || !metaFile.imports.length) {
                        return allImports;
                    }

                    for (const imported of metaFile.imports) {
                        const importPath = path.join(cwd, imported.path);
                        // Look for the other inputs.
                        getAllImports<T>(importPath, ref, allImports);
                    }

                    return allImports;
                };

                // Loop through entries.
                for (const entryFile of tempEntryFiles) {
                    const entryInputs: Record<string, Input> = {};
                    const entryOutputs: Record<string, Output> = {};

                    // Do inputs for this entry.
                    for (const input of entryFile.inputs) {
                        getAllImports<Input>(input.filepath, references.inputs, entryInputs);
                    }

                    // Do outputs for this entry.
                    for (const outputFile of entryFile.outputs) {
                        getAllImports<Output>(
                            outputFile.filepath,
                            references.outputs,
                            entryOutputs,
                        );
                    }

                    entryFile.inputs = Object.values(entryInputs);
                    entryFile.outputs = Object.values(entryOutputs);
                    entryFile.size = entryFile.outputs.reduce(
                        (acc, output) => acc + output.size,
                        0,
                    );

                    entries.push(entryFile);
                }

                // Loop through all inputs to aggregate dependencies and dependents.
                for (const input of inputs) {
                    const metaFile = references.inputs.meta[input.filepath];
                    if (!metaFile) {
                        warn(`Could not find metafile's ${input.name}`);
                        continue;
                    }

                    for (const dependency of metaFile.imports) {
                        const dependencyPath = path.join(cwd, dependency.path);
                        const dependencyFile = references.inputs.report[dependencyPath];

                        if (!dependencyFile) {
                            warn(`Could not find input file of ${dependency.path}`);
                            continue;
                        }

                        input.dependencies.push(dependencyFile);
                        // Add itself to the dependency's dependents.
                        dependencyFile.dependents.push(input);
                    }
                }

                context.build.outputs = outputs;
                context.build.inputs = inputs;
                context.build.entries = entries;
            });
        },
    };
};<|MERGE_RESOLUTION|>--- conflicted
+++ resolved
@@ -19,9 +19,6 @@
         }),
     );
 
-<<<<<<< HEAD
-export const getEsbuildPlugin = (context: GlobalContext, log: Logger): PluginOptions['esbuild'] => {
-=======
 // https://esbuild.github.io/api/#glob-style-entry-points
 const getAllEntryFiles = (filepath: string, cwd: string): string[] => {
     if (!filepath.includes('*')) {
@@ -61,11 +58,7 @@
     return entryNames;
 };
 
-export const getEsbuildPlugin = (
-    context: GlobalContext,
-    log: Logger,
-): UnpluginOptions['esbuild'] => {
->>>>>>> 878468d5
+export const getEsbuildPlugin = (context: GlobalContext, log: Logger): PluginOptions['esbuild'] => {
     return {
         setup(build) {
             const cwd = context.cwd;
