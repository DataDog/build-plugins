--- conflicted
+++ resolved
@@ -91,13 +91,8 @@
     return filepath1.replace(commonPath, '');
 };
 
-<<<<<<< HEAD
-// Extract a name from a path based on the context (outDir and buildRoot).
-export const cleanName = (context: GlobalContext, filepath: string) => {
-=======
-// Extract a name from a path based on the context (out dir and cwd).
+// Extract a name from a path based on the context (outDir and cwd).
 export const cleanName = (absoluteOutDir: string, filepath: string) => {
->>>>>>> 4e5a615f
     if (isInjectionFile(filepath)) {
         return INJECTED_FILE;
     }
@@ -116,11 +111,7 @@
                 // [webpack] Only keep the loaded part of a loader query.
                 .split('!')
                 .pop()!,
-<<<<<<< HEAD
-            getAbsolutePath(context.buildRoot, context.bundler.outDir),
-=======
             absoluteOutDir,
->>>>>>> 4e5a615f
         )
             // Remove node_modules path.
             .split('node_modules')
