--- conflicted
+++ resolved
@@ -58,12 +58,8 @@
             build.onEnd(async (result) => {
                 timeBuildReport.resume();
                 const timeCollect = log.time('collecting errors and warnings');
-<<<<<<< HEAD
                 const buildRoot = context.buildRoot;
-=======
-                const cwd = context.cwd;
                 const outDir = context.bundler.outDir;
->>>>>>> 4e5a615f
                 for (const error of result.errors) {
                     context.build.errors.push(error.text);
                 }
@@ -122,13 +118,8 @@
                         continue;
                     }
 
-<<<<<<< HEAD
                     const filepath = getAbsolutePath(buildRoot, filename);
-                    const name = cleanName(context, filename);
-=======
-                    const filepath = getAbsolutePath(cwd, filename);
                     const name = cleanName(outDir, filename);
->>>>>>> 4e5a615f
 
                     const file: Input = {
                         name,
@@ -146,13 +137,8 @@
                 // Loop through outputs.
                 const timeOutputs = log.time('looping through outputs');
                 for (const [filename, output] of Object.entries(result.metafile.outputs)) {
-<<<<<<< HEAD
                     const fullPath = getAbsolutePath(buildRoot, filename);
-                    const cleanedName = cleanName(context, fullPath);
-=======
-                    const fullPath = getAbsolutePath(cwd, filename);
                     const cleanedName = cleanName(outDir, fullPath);
->>>>>>> 4e5a615f
                     // Get inputs of this output.
                     const inputFiles: Input[] = [];
                     for (const inputName of Object.keys(output.inputs)) {
