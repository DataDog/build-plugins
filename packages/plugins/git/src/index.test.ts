--- conflicted
+++ resolved
@@ -65,11 +65,7 @@
             };
 
             uploadSourcemapsMocked.mockImplementation((options, context, log) => {
-<<<<<<< HEAD
-                gitReports[context.bundler.name] = context.git;
-=======
                 gitReports[context.bundlerName] = context.git;
->>>>>>> 4e5a615f
                 return Promise.resolve();
             });
 
