// Unless explicitly stated otherwise all files in this repository are licensed under the MIT License.
// This product includes software developed at Datadog (https://www.datadoghq.com/).
// Copyright 2019-Present Datadog, Inc.

import { INJECTED_FILE } from '@dd/core/constants';
import { outputFileSync, rmSync } from '@dd/core/helpers/fs';
import type { GlobalContext, Logger, PluginOptions, ToInjectItem } from '@dd/core/types';
import { InjectPosition } from '@dd/core/types';
import { createRequire } from 'module';
import path from 'path';

import { PLUGIN_NAME } from './constants';
import { getContentToInject, addInjections } from './helpers';
import type { ContentsToInject } from './types';

// A way to get the correct ConcatSource from either the bundler (rspack and webpack 5)
// or from 'webpack-sources' for webpack 4.
const getConcatSource = (bundler: any): typeof import('webpack-sources').ConcatSource => {
    if (!bundler?.sources?.ConcatSource) {
        // We need to require it as if we were "webpack", hence the createRequire from 'webpack'.
        // This way, we don't have to declare them in our (peer)dependencies and always use the one
        // that is compatible with the 'webpack' we're currently using.
        const webpackRequire = createRequire(require.resolve('webpack'));
        return webpackRequire('webpack-sources').ConcatSource;
    }
    return bundler.sources.ConcatSource;
};

export const getXpackPlugin =
    (
        bundler: any,
        log: Logger,
        context: GlobalContext,
        toInject: Map<string, ToInjectItem>,
        contentsToInject: ContentsToInject,
    ): PluginOptions['rspack'] & PluginOptions['webpack'] =>
    (compiler) => {
        const cache = new WeakMap();
        const ConcatSource = getConcatSource(bundler);
        // Use a narrower identifier to avoid cross build collisions.
        const id = context.bundler.fullName;
        const filePath = path.resolve(
            context.bundler.outDir,
<<<<<<< HEAD
            `${InjectPosition.MIDDLE}.${INJECTED_FILE}.${id}.js`,
=======
            `${id}.${InjectPosition.MIDDLE}.${INJECTED_FILE}.js`,
>>>>>>> 57b0f538
        );

        // NOTE: RSpack MAY try to resolve the entry points before the loader is ready.
        // There must be some race condition around this, because it's not always failing.
        outputFileSync(filePath, '');
        // WARNING: Can't use shutdown.tapPromise as rspack would randomly crash the process.
        // Seems to be fixed in rspack@1.2.*
        // We also do it for webpack, as it fixes some resolution edge cases.
        const hookFn = () => {
            // Delete the file we created.
            rmSync(filePath);
        };
        // Webpack4 doesn't have the "shutdown" hook.
        if (compiler.hooks.shutdown) {
            compiler.hooks.shutdown.tap(PLUGIN_NAME, hookFn);
        } else {
            compiler.hooks.done.tap(PLUGIN_NAME, hookFn);
            compiler.hooks.failed.tap(PLUGIN_NAME, hookFn);
        }

        // Handle the InjectPosition.MIDDLE.
        type Entry = typeof compiler.options.entry;
        // TODO: Move this into @dd/core, add rspack/webpack types and tests.
        const injectEntry = (initialEntry: Entry): Entry => {
            const isWebpack4 = context.bundler.fullName === 'webpack4';

            // Webpack 4 doesn't support the "import" property.
            const injectedEntry = isWebpack4
                ? filePath
                : {
                      import: [filePath],
                  };

            const objectInjection = (entry: Entry) => {
                for (const [entryKey, entryValue] of Object.entries(entry)) {
                    if (typeof entryValue === 'object') {
                        entryValue.import = entryValue.import || [];
                        entryValue.import.unshift(filePath);
                    } else if (typeof entryValue === 'string') {
                        // @ts-expect-error - Badly typed for strings.
                        entry[entryKey] = [filePath, entryValue];
                    } else if (Array.isArray(entryValue)) {
                        entryValue.unshift(filePath);
                    } else {
                        log.error(`Invalid entry type: ${typeof entryValue}`);
                    }
                }
            };

            if (!initialEntry) {
                return {
                    // @ts-expect-error - Badly typed for strings.
                    ddHelper: injectedEntry,
                };
            } else if (typeof initialEntry === 'function') {
                // @ts-expect-error - This is webpack / rspack typing conflict.
                return async () => {
                    const originEntry = await initialEntry();
                    objectInjection(originEntry);
                    return originEntry;
                };
            } else if (typeof initialEntry === 'object') {
                objectInjection(initialEntry);
            } else if (typeof initialEntry === 'string') {
                // @ts-expect-error - Badly typed for strings.
                return [injectedEntry, initialEntry];
            } else {
                log.error(`Invalid entry type: ${typeof initialEntry}`);
                return initialEntry;
            }
            return initialEntry;
        };

        // We need to prepare the injections before the build starts.
        // Otherwise they'll be empty once resolved.
        compiler.hooks.beforeRun.tapPromise(PLUGIN_NAME, async () => {
            // Prepare the injections.
            await addInjections(log, toInject, contentsToInject, context.cwd);
        });

        // Handle the InjectPosition.START and InjectPosition.END.
        // This is a re-implementation of the BannerPlugin,
        // that is compatible with all versions of webpack and rspack,
        // with both banner and footer.
        compiler.hooks.compilation.tap(PLUGIN_NAME, (compilation) => {
            const hookCb = () => {
                const banner = getContentToInject(contentsToInject[InjectPosition.BEFORE]);
                const footer = getContentToInject(contentsToInject[InjectPosition.AFTER]);

                for (const chunk of compilation.chunks) {
                    if (!chunk.canBeInitial()) {
                        continue;
                    }

                    for (const file of chunk.files) {
                        compilation.updateAsset(file, (old) => {
                            const cached = cache.get(old);

                            // If anything changed, we need to re-create the source.
                            if (!cached || cached.banner !== banner || cached.footer !== footer) {
                                const source = new ConcatSource(
                                    banner,
                                    '\n',
                                    // @ts-expect-error - This is webpack / rspack typing conflict.
                                    old,
                                    '\n',
                                    footer,
                                );

                                // Cache the result.
                                cache.set(old, { source, banner, footer });
                                return source;
                            }

                            return cached.source;
                        });
                    }
                }
            };

            if (compilation.hooks.processAssets) {
                const stage = bundler.Compilation.PROCESS_ASSETS_STAGE_ADDITIONS;
                compilation.hooks.processAssets.tap({ name: PLUGIN_NAME, stage }, hookCb);
            } else {
                // @ts-expect-error - "optimizeChunkAssets" is for webpack 4.
                compilation.hooks.optimizeChunkAssets.tap({ name: PLUGIN_NAME }, hookCb);
            }
        });

        // We inject the new entry.
        const newEntry = injectEntry(compiler.options.entry);
        compiler.options.entry = newEntry;
    };<|MERGE_RESOLUTION|>--- conflicted
+++ resolved
@@ -41,11 +41,7 @@
         const id = context.bundler.fullName;
         const filePath = path.resolve(
             context.bundler.outDir,
-<<<<<<< HEAD
-            `${InjectPosition.MIDDLE}.${INJECTED_FILE}.${id}.js`,
-=======
             `${id}.${InjectPosition.MIDDLE}.${INJECTED_FILE}.js`,
->>>>>>> 57b0f538
         );
 
         // NOTE: RSpack MAY try to resolve the entry points before the loader is ready.
