--- conflicted
+++ resolved
@@ -28,11 +28,7 @@
         const entries: ResolvedEntry[] = [];
         // Use a narrower identifier to avoid cross build collisions.
         const id = context.bundler.fullName;
-<<<<<<< HEAD
-        const filePath = `${InjectPosition.MIDDLE}.${INJECTED_FILE}.${id}.js`;
-=======
         const filePath = `${id}.${InjectPosition.MIDDLE}.${INJECTED_FILE}.js`;
->>>>>>> 57b0f538
         const tmpDir = fs.realpathSync(os.tmpdir());
         const absoluteFilePath = path.resolve(tmpDir, filePath);
         const injectionRx = new RegExp(`${filePath}$`);
