// Unless explicitly stated otherwise all files in this repository are licensed under the MIT License.
// This product includes software developed at Datadog (https://www.datadoghq.com/).
// Copyright 2019-Present Datadog, Inc.

import type { Assign } from '@dd/core/types';

export interface MetricToSend {
    type: 'gauge';
    tags: string[];
    metric: string;
    points: [number, number][];
}

export interface OptionsDD {
    tags: string[];
    prefix: string;
    timestamp: number;
    filters: Filter[];
}

export interface Metric {
    metric: string;
    type: 'count' | 'size' | 'duration';
    value: number;
    tags: string[];
}

export type Filter = (metric: Metric) => Metric | null;

export type OutputOptions =
    | boolean
    | string
    | {
          destination: string;
          timings?: boolean;
          metrics?: boolean;
      };

export type TelemetryOptions = {
<<<<<<< HEAD
    enable?: boolean;
=======
    disabled?: boolean;
    enableStaticPrefix?: boolean;
>>>>>>> 812f48a3
    /** @deprecated */
    enableTracing?: boolean;
    endPoint?: string;
    filters?: Filter[];
    output?: OutputOptions;
    prefix?: string;
    tags?: string[];
    timestamp?: number;
};

export type TelemetryOptionsWithDefaults = Assign<
    Required<TelemetryOptions>,
    {
        timestamp?: TelemetryOptions['timestamp'];
    }
>;

export interface TimingsReport {
    tapables?: TimingsMap;
    loaders?: TimingsMap;
    modules?: TimingsMap;
}

export interface Report {
    timings: TimingsReport;
}

export type BundlerContext = {
    start: number;
    report?: Report;
};

export interface ModuleGraph {
    getModule(dependency: Dependency): Module;
    getIssuer(module: Module): Module;
    issuer: Module;
}

export interface Compilation {
    options: {
        context: string;
    };
    moduleGraph?: ModuleGraph;
    chunkGraph?: { getModuleChunks: (module: any) => Set<Chunk> };
    hooks: {
        buildModule: { tap(opts: any, callback: (module: any) => void): void };
        succeedModule: { tap(opts: any, callback: (module: any) => void): void };
        failedModule: { tap(opts: any, callback: (module: any, error: any) => void): void };
        afterOptimizeTree: {
            tap(opts: any, callback: (chunks: any[], modules: any[]) => void): void;
        };
    };
}

export interface Chunk {
    id: string;
    size: number;
    modules: any[];
    files: string[];
    names: string[];
    parents: string[];
}

export interface Hook {
    tap?: Tap;
    tapAsync?: TapAsync;
    tapPromise?: TapPromise;
    _fakeHook?: boolean;
}

export interface Tapable {
    constructor: { name: string };
    hooks: {
        [key: string]: Hook;
    };
}

export type TAP_TYPES = 'default' | 'async' | 'promise';

export interface ValueContext {
    type: string;
    name: string;
    value?: string;
}

export interface Value {
    start: number;
    end: number;
    duration: number;
    context?: ValueContext[];
    type?: TAP_TYPES; // Only for webpack.
}

export interface Timing {
    name: string;
    duration: number;
    increment: number;
    events: {
        [key: string]: {
            name: string;
            values: Value[];
        };
    };
}

export type TimingsMap = Map<string, Timing>;

export interface MonitoredTaps {
    [key: string]: any;
}

export interface TapablesResult {
    monitoredTaps: MonitoredTaps;
    tapables: Tapable[];
    hooks: Hooks;
    timings: TimingsMap;
}

export type TapAsync = (...args: any[]) => void;
export type Tap = (...args: any[]) => any;
export type TapPromise = (...args: any[]) => Promise<any>;

export interface Hooks {
    [key: string]: string[];
}

export interface Dependency {
    module: Module;
}

export interface Module {
    name: string;
    userRequest: string;
    issuer?: {
        userRequest: string;
    };
    _identifier?: string;
    identifier?: string;
    modules?: Module[];
    moduleGraph?: ModuleGraph;
    size: (() => number) | number;
    loaders: {
        loader: string;
    }[];
    chunks: string[];
    _chunks: Set<Chunk>;
    dependencies: Dependency[];
}

export interface Event {
    module: string;
    timings: Value;
    loaders: string[];
}<|MERGE_RESOLUTION|>--- conflicted
+++ resolved
@@ -37,12 +37,8 @@
       };
 
 export type TelemetryOptions = {
-<<<<<<< HEAD
     enable?: boolean;
-=======
-    disabled?: boolean;
     enableStaticPrefix?: boolean;
->>>>>>> 812f48a3
     /** @deprecated */
     enableTracing?: boolean;
     endPoint?: string;
