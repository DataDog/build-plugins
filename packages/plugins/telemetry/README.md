# Telemetry Plugin <!-- #omit in toc -->

Display and send telemetry data as metrics to Datadog.

<!-- The title and the following line will both be added to the root README.md with yarn cli integrity  -->

![Yarn's build-plugin output](/packages/assets/src/build-plugin-output.png)

> [Yarn](https://github.com/yarnpkg/berry)'s build-plugin output.

## Table of content <!-- #omit in toc -->

<!-- This is auto generated with yarn cli integrity -->

<!-- #toc -->
-   [Configuration](#configuration)
<<<<<<< HEAD
    -   [`enable`](#enable)
=======
    -   [`disabled`](#disabled)
    -   [`enableStaticPrefix`](#enablestaticprefix)
>>>>>>> 812f48a3
    -   [`enableTracing`](#enabletracing)
    -   [`endPoint`](#endpoint)
    -   [`output`](#output)
    -   [`prefix`](#prefix)
    -   [`tags`](#tags)
    -   [`timestamp`](#timestamp)
    -   [`filters`](#filters)
-   [Metrics](#metrics)
-   [Dashboard](#dashboard)
<!-- #toc -->

## Configuration

```ts
telemetry?: {
<<<<<<< HEAD
    enable?: boolean;
=======
    disabled?: boolean;
    enableStaticPrefix?: boolean;
>>>>>>> 812f48a3
    enableTracing?: boolean;
    endPoint?: string;
    output?: boolean
        | string
        | {
            destination: string;
            timings?: boolean;
            metrics?: boolean;
        };
    prefix?: string;
    tags?: string[];
    timestamp?: number;
    filters?: ((metric: Metric) => Metric | null)[];
}
```

### `enable`

> default: `true`

Plugin will be enabled and track metrics when set to `true`.

### `enableStaticPrefix`

> default: `true`

When set to `true` (the default), the automatic `build.<bundler>.` prefix will be added to metrics.

Set to `false` to disable this prefix and have full control over metric naming.

### `enableTracing`

> default: `false`

If `true`, it will add tracing data to the metrics.

But it is way more time consuming on the build.

And only supports <img src="/packages/assets/src/webpack.svg" alt="Webpack" width="17" /> Webpack and <img src="/packages/assets/src/esbuild.svg" alt="Esbuild" width="17" /> Esbuild (for now).

### `endPoint`

> default: `"app.datadoghq.com"`

To which endpoint will the metrics be sent.

### `output`

> default: `true`

If `true`, you'll get the creation of both json files:
-   `metrics.json`: an array of all the metrics that would be sent to Datadog.
-   `timings.json`: timing data for modules, loaders and plugins.

If a path, it will save the files at this location.

You can also pass an object of the form:

```javascript
{
    destination: 'path/to/destination',
    timings: true,
    metrics: false,
}
```

To only output a specific file.

### `prefix`

> default: `""`

Add a custom prefix to all the metrics sent.

Note that all metrics will automatically have a `build.<bundler>.` prefix prepended (e.g., `build.webpack.`) unless `enableStaticPrefix` is set to `false`.

### `tags`

> default: `[]`

An array of tags to apply to all metrics.

### `timestamp`

> default: `Date.now()`

Which timestamp to use when submitting your metrics.

### `filters`

> default: [`[ filterTreeMetrics, filterSourcemapsAndNodeModules, filterMetricsOnThreshold ]`](/packages/plugins/telemetry/src/common/filters.ts)

You can add as many filters as you want. They are just functions getting the `metric` as an argument.

```ts
Metric {
    metric: string; // Name of the metric.
    type: 'count' | 'size' | 'duration';
    value: number;
    tags: string[];
}
```

The filter should return the metric (_with modifications if necessary_) to include it,
or return `null` to remove it.

It is a good way to filter out what you don't want to send.<br/>
We're adding a few default filters in order to reduce the noise.<br/>
When adding your own filters, it will remove these default filters.<br/>
You can still use them if you wish.

For example if you want to clean the assets' names, you can add this filter:

```javascript
import { datadogWebpackPlugin, helpers } from '@datadog/webpack-plugin';

const defaultFilters = helpers.telemetry.filters;

datadogWebpackPlugin({
    auth: {
        apiKey: '<my-api-key>',
    },
    telemetry: {
        filters: [
            // Keep the default filters.
            ...defaultFilters,
            // Add a new filter to clean asset names.
            (metric) => {
                metric.tags = metric.tags.map((t) => {
                    if (/^assetName:/.test(t)) {
                        const newAssetName = t
                            .split('/')
                            // Only keep the name of the file.
                            .pop()
                            // Remove the hash from the name.
                            .replace(/(\.|-)[0-9a-f]{6,32}/, '');
                        return `assetName:${newAssetName}`;
                    }
                    return t;
                });
                return metric;
            },
        ],
    },
});
```

## Metrics

> [!CAUTION]
> Please note that this plugin can generate a lot of metrics, you can greatly reduce their number by tweaking the [`datadog.filters`](#filters).

> [!NOTE]
> As of v3, all metrics are automatically prefixed with `build.<bundler>.` (e.g., `build.webpack.`, `build.esbuild.`, etc.) by default. You can disable this by setting `enableStaticPrefix: false` in the configuration.

Here's the list of the metrics that are computed by default:

| Metric                                       | Tags                                                                             | Type         | Description                                            |
| :------------------------------------------- | :------------------------------------------------------------                    | :----------- | :----------------------------------------------------- |
| `build.${bundler}.${prefix}.assets.count`            | `[]`                                                                             | count        | Number of assets.                                      |
| `build.${bundler}.${prefix}.assets.size`             | `[assetName:${name}, assetType:${type}, entryName:${name}]`                      | bytes        | Size of an asset file.                                 |
| `build.${bundler}.${prefix}.assets.modules.count`    | `[assetName:${name}, assetType:${type}, entryName:${name}]`                      | count        | Number of modules in a chunk.                          |
| `build.${bundler}.${prefix}.compilation.duration`    | `[]`                                                                             | milliseconds | Duration of the build.                                 |
| `build.${bundler}.${prefix}.entries.assets.count`    | `[entryName:${name}]`                                                            | count        | Number of assets from an entry.                        |
| `build.${bundler}.${prefix}.entries.count`           | `[]`                                                                             | count        | Number of entries.                                     |
| `build.${bundler}.${prefix}.entries.modules.count`   | `[entryName:${name}]`                                                            | count        | Number of modules from an entry.                       |
| `build.${bundler}.${prefix}.entries.size`            | `[entryName:${name}]`                                                            | bytes        | Total size of an entry (and all its assets).           |
| `build.${bundler}.${prefix}.errors.count`            | `[]`                                                                             | count        | Number of errors generated by the build.               |
| `build.${bundler}.${prefix}.metrics.count`           | `[]`                                                                             | count        | Number of metrics sent to Datadog.                     |
| `build.${bundler}.${prefix}.modules.count`           | `[]`                                                                             | count        | Number of modules.                                     |
| `build.${bundler}.${prefix}.modules.dependencies`    | `[moduleName:${name}, moduleType:${type}, assetName:${name}, entryName:${name}]` | count        | Number of dependencies a module has.                   |
| `build.${bundler}.${prefix}.modules.dependents`      | `[moduleName:${name}, moduleType:${type}, assetName:${name}, entryName:${name}]` | count        | Number of dependents a module has.                     |
| `build.${bundler}.${prefix}.modules.size`            | `[moduleName:${name}, moduleType:${type}, assetName:${name}, entryName:${name}]` | bytes        | Size of a module.                                      |
| `build.${bundler}.${prefix}.plugins.meta.duration`   | `[pluginName:datadogwebpackplugin]`                                              | milliseconds | Duration of the process of the Webpack Datadog plugin. |
| `build.${bundler}.${prefix}.warnings.count`          | `[]`                                                                             | count        | Number of warnings generated by the build.             |

We also have some metrics that are only available to `esbuild` and `webpack` when the [`enableTracing`](#enableTracing) option is set to `true`:

| Metric                                               | Tags                                     | Type         | Description                         |
| :--------------------------------------------------- | :--------------------------------------- | :----------- | :---------------------------------- |
| `build.${bundler}.${prefix}.loaders.count`           | `[]`                                     | count        | Number of loaders.                  |
| `build.${bundler}.${prefix}.loaders.duration`        | `[loaderName:${name}]`                   | milliseconds | Runtime duration of a loader.       |
| `build.${bundler}.${prefix}.loaders.increment`       | `[loaderName:${name}]`                   | count        | Number of hit a loader had.         |
| `build.${bundler}.${prefix}.plugins.count`           | `[]`                                     | count        | Number of plugins.                  |
| `build.${bundler}.${prefix}.plugins.duration`        | `[pluginName:${name}]`                   | milliseconds | Total runtime duration of a plugin. |
| `build.${bundler}.${prefix}.plugins.hooks.duration`  | `[pluginName:${name}, hookName:${name}]` | milliseconds | Runtime duration of a hook.         |
| `build.${bundler}.${prefix}.plugins.hooks.increment` | `[pluginName:${name}, hookName:${name}]` | count        | Number of hit a hook had.           |
| `build.${bundler}.${prefix}.plugins.increment`       | `[pluginName:${name}]`                   | count        | Number of hit a plugin had.         |

## Dashboard

![](/packages/assets/src/datadog-dashboard.png)

> [!TIP]
> You can get this dashboard's configuration by running `yarn cli dashboard --prefix <your.prefix>` at the root of this repo.<|MERGE_RESOLUTION|>--- conflicted
+++ resolved
@@ -14,12 +14,8 @@
 
 <!-- #toc -->
 -   [Configuration](#configuration)
-<<<<<<< HEAD
     -   [`enable`](#enable)
-=======
-    -   [`disabled`](#disabled)
     -   [`enableStaticPrefix`](#enablestaticprefix)
->>>>>>> 812f48a3
     -   [`enableTracing`](#enabletracing)
     -   [`endPoint`](#endpoint)
     -   [`output`](#output)
@@ -35,12 +31,8 @@
 
 ```ts
 telemetry?: {
-<<<<<<< HEAD
     enable?: boolean;
-=======
-    disabled?: boolean;
     enableStaticPrefix?: boolean;
->>>>>>> 812f48a3
     enableTracing?: boolean;
     endPoint?: string;
     output?: boolean
