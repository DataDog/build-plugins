// Unless explicitly stated otherwise all files in this repository are licensed under the MIT License.
// This product includes software developed at Datadog (https://www.datadoghq.com/).
// Copyright 2019-Present Datadog, Inc.

import { getAbsoluteOutDir, getOutDirsFromOutputs } from '.';
import { datadogEsbuildPlugin } from '@datadog/esbuild-plugin';
import { datadogRollupPlugin } from '@datadog/rollup-plugin';
import { datadogRspackPlugin } from '@datadog/rspack-plugin';
import { datadogVitePlugin } from '@datadog/vite-plugin';
import { datadogWebpackPlugin } from '@datadog/webpack-plugin';
import { existsSync, rm } from '@dd/core/helpers/fs';
import { getUniqueId } from '@dd/core/helpers/strings';
<<<<<<< HEAD
import type { BundlerName, BundlerReport, Options } from '@dd/core/types';
=======
import type { BundlerFullName, BundlerReport, Options, Output } from '@dd/core/types';
>>>>>>> 4e5a615f
import { prepareWorkingDir } from '@dd/tests/_jest/helpers/env';
import { defaultEntry, defaultPluginOptions } from '@dd/tests/_jest/helpers/mocks';
import { BUNDLERS } from '@dd/tests/_jest/helpers/runBundlers';
import { allBundlers } from '@dd/tools/bundlers';
import path from 'path';
<<<<<<< HEAD
=======
import type { OutputOptions } from 'rollup';
import webpack4 from 'webpack4';
import webpack5 from 'webpack5';
>>>>>>> 4e5a615f

describe('Bundler Report', () => {
    describe('getBundlerReportPlugins', () => {
        // Intercept contexts to verify it at the moment they're used.
        const bundlerReports: Record<string, BundlerReport> = {};
<<<<<<< HEAD
        const buildRoots: Record<string, string> = {};
=======
        const buildOutputs: Record<string, Output[]> = {};
        const cwds: Record<string, string> = {};
>>>>>>> 4e5a615f

        // Mocks
        const buildRootCalls = jest.fn();
        const reportCalls = jest.fn();

        // Generate a seed to avoid collision of builds.
        const seed: string = `${Math.abs(jest.getSeed())}.${getUniqueId()}`;
        let workingDir: string;

        const getPluginConfig = (stores: {
            reports: Record<string, BundlerReport>;
<<<<<<< HEAD
            buildRoots: Record<string, string>;
=======
            outputs: Record<string, Output[]>;
            cwds: Record<string, string>;
>>>>>>> 4e5a615f
        }): Options => {
            return {
                ...defaultPluginOptions,
                logLevel: 'error',
                // Use a custom plugin to intercept contexts to verify it at the moment they're used.
                customPlugins: ({ context }) => {
                    const bundlerName = context.bundler.name;
                    return [
                        {
                            name: 'custom-plugin',
                            bundlerReport(report) {
                                reportCalls();
                                const config = report.rawConfig;
                                stores.reports[bundlerName] = JSON.parse(
                                    JSON.stringify({
                                        ...report,
                                        // This is not safe to stringify.
                                        rawConfig: null,
                                    }),
                                );
                                stores.reports[bundlerName].rawConfig = config;
                            },
<<<<<<< HEAD
                            buildRoot(buildRoot) {
                                buildRootCalls();
                                stores.buildRoots[bundlerName] = buildRoot;
                            },
                        },
                    ];
                },
            };
        };

        const pluginConfig = getPluginConfig({ reports: bundlerReports, buildRoots });
=======
                            buildReport(report) {
                                stores.outputs[bundlerName] = report.outputs ?? [];
                            },
                            cwd(cwd) {
                                cwdCalls();
                                stores.cwds[bundlerName] = cwd;
                            },
                        },
                    ];
                },
            };
        };

        const pluginConfig = getPluginConfig({
            reports: bundlerReports,
            outputs: buildOutputs,
            cwds,
        });
>>>>>>> 4e5a615f
        const outDirsToRm: string[] = [];
        const useCases: {
            description: string;
            bundler: string;
            config: any;
            expectedOutDir: (cwd: string) => string;
            expectedBuildRoot: (buildRoot: string) => string;
        }[] = [
            {
                description: 'rollup and an absolute output directory',
                bundler: 'rollup',
                config: (cwd: string) => ({
                    input: {
                        main: path.resolve(cwd, defaultEntry),
                    },
                    output: {
                        dir: path.resolve(cwd, 'dist-rollup'),
                    },
                    plugins: [datadogRollupPlugin(pluginConfig)],
                }),
                expectedOutDir: (cwd: string) => path.resolve(cwd, 'dist-rollup'),
                expectedBuildRoot: (buildRoot: string) => buildRoot,
            },
            {
                description: 'rollup and a relative output directory',
                bundler: 'rollup',
                config: (cwd: string) => ({
                    input: {
                        main: path.resolve(cwd, defaultEntry),
                    },
                    output: {
                        dir: 'dist-rollup-1',
                    },
                    plugins: [datadogRollupPlugin(pluginConfig)],
                }),
                // Rollup will use process.cwd() as the base for relative paths.
                expectedOutDir: () => path.resolve(process.cwd(), 'dist-rollup-1'),
<<<<<<< HEAD
                // Rollup can only compute the buildRoot from the input files.
                expectedBuildRoot: (buildRoot: string) =>
                    path.resolve(buildRoot, path.dirname(defaultEntry)),
=======
                // Since inputs and outputs are in totally different directories,
                // we fallback to process.cwd().
                expectedCwd: (cwd: string) => process.cwd(),
>>>>>>> 4e5a615f
            },
            {
                description: 'vite with no output',
                bundler: 'vite',
                config: (cwd: string) => ({
                    root: cwd,
                    logLevel: 'error',
                    build: {
                        rollupOptions: {
                            input: {
                                main: path.resolve(cwd, defaultEntry),
                            },
                        },
                    },
                    plugins: [datadogVitePlugin(pluginConfig)],
                }),
                // Rollup will fallback to its default root/dist.
                expectedOutDir: (cwd: string) => path.resolve(cwd, 'dist'),
                expectedBuildRoot: (buildRoot: string) => buildRoot,
            },
            {
                description: 'vite and a relative build.outDir',
                bundler: 'vite',
                config: (cwd: string) => ({
                    root: cwd,
                    logLevel: 'error',
                    build: {
                        outDir: './dist-vite',
                        rollupOptions: {
                            input: {
                                main: path.resolve(cwd, defaultEntry),
                            },
                        },
                    },
                    plugins: [datadogVitePlugin(pluginConfig)],
                }),
                expectedOutDir: (cwd: string) => path.resolve(cwd, 'dist-vite'),
                expectedBuildRoot: (buildRoot: string) => buildRoot,
            },
            {
                description:
                    'vite, a relative build.outDir and a relative rollupOptions.output.dir',
                bundler: 'vite',
                config: (cwd: string) => ({
                    root: cwd,
                    logLevel: 'error',
                    build: {
                        outDir: 'dist-vite-2',
                        rollupOptions: {
                            input: {
                                main: path.resolve(cwd, defaultEntry),
                            },
                            output: {
                                // This will take precedence and fallback to rollup's behavior.
                                dir: 'dist-vite-3',
                            },
                        },
                    },
                    plugins: [datadogVitePlugin(pluginConfig)],
                }),
                expectedOutDir: (cwd: string) => path.resolve(process.cwd(), 'dist-vite-3'),
                expectedBuildRoot: (buildRoot: string) => buildRoot,
            },
            {
                description: 'vite and an absolute build.outDir',
                bundler: 'vite',
                config: (cwd: string) => ({
                    root: cwd,
                    logLevel: 'error',
                    build: {
                        outDir: path.resolve(cwd, '../dist-vite-4'),
                        // Remove the warning about outDir being outside of root.
                        emptyOutDir: false,
                        rollupOptions: {
                            input: {
                                main: path.resolve(cwd, defaultEntry),
                            },
                        },
                    },
                    plugins: [datadogVitePlugin(pluginConfig)],
                }),
                expectedOutDir: (cwd: string) => path.resolve(cwd, '../dist-vite-4'),
                expectedBuildRoot: (buildRoot: string) => buildRoot,
            },
            {
                description: 'vite and no root',
                bundler: 'vite',
                config: (cwd: string) => ({
                    logLevel: 'error',
                    build: {
                        outDir: './dist-vite-5',
                        rollupOptions: {
                            input: {
                                main: path.resolve(cwd, defaultEntry),
                            },
                        },
                    },
                    plugins: [datadogVitePlugin(pluginConfig)],
                }),
                expectedOutDir: () => path.resolve(process.cwd(), 'dist-vite-5'),
                expectedBuildRoot: () => process.cwd(),
            },
            {
                description: 'webpack with a basic config',
                bundler: 'webpack',
                config: (cwd: string) => ({
                    context: cwd,
                    // Remove warning about unset mode.
                    mode: 'none',
                    entry: {
                        main: path.resolve(cwd, defaultEntry),
                    },
                    output: {
                        // Webpack won't allow relative paths.
                        path: path.resolve(cwd, 'dist-webpack'),
                    },
                    plugins: [datadogWebpackPlugin(pluginConfig)],
                }),
                expectedOutDir: (cwd: string) => path.resolve(cwd, 'dist-webpack'),
                expectedBuildRoot: (buildRoot: string) => buildRoot,
            },
            {
                description: 'rspack with a relative output.path',
                bundler: 'rspack',
                config: (cwd: string) => ({
                    context: cwd,
                    entry: {
                        main: path.resolve(cwd, defaultEntry),
                    },
                    output: {
                        path: 'dist-rspack',
                    },
                    plugins: [datadogRspackPlugin(pluginConfig)],
                }),
                expectedOutDir: () => path.resolve(process.cwd(), 'dist-rspack'),
                expectedBuildRoot: (buildRoot: string) => buildRoot,
            },
            {
                description: 'rspack with an absolute output.path',
                bundler: 'rspack',
                config: (cwd: string) => ({
                    context: cwd,
                    entry: {
                        main: path.resolve(cwd, defaultEntry),
                    },
                    output: {
                        path: path.resolve(cwd, 'dist-rspack'),
                    },
                    plugins: [datadogRspackPlugin(pluginConfig)],
                }),
                expectedOutDir: (cwd: string) => path.resolve(cwd, 'dist-rspack'),
                expectedBuildRoot: (buildRoot: string) => buildRoot,
            },
            {
                description: 'esbuild with a relative outdir',
                bundler: 'esbuild',
                config: (cwd: string) => ({
                    absWorkingDir: cwd,
                    bundle: true,
                    entryPoints: {
                        main: path.resolve(cwd, defaultEntry),
                    },
                    outdir: 'dist-esbuild',
                    plugins: [datadogEsbuildPlugin(pluginConfig)],
                }),
                expectedOutDir: (cwd: string) => path.resolve(cwd, 'dist-esbuild'),
                expectedBuildRoot: (buildRoot: string) => buildRoot,
            },
            {
                description: 'esbuild with an absolute outdir',
                bundler: 'esbuild',
                config: (cwd: string) => ({
                    absWorkingDir: cwd,
                    bundle: true,
                    entryPoints: {
                        main: path.resolve(cwd, defaultEntry),
                    },
                    outdir: path.resolve(cwd, 'dist-esbuild-2'),
                    plugins: [datadogEsbuildPlugin(pluginConfig)],
                }),
                expectedOutDir: (cwd: string) => path.resolve(cwd, 'dist-esbuild-2'),
                expectedBuildRoot: (buildRoot: string) => buildRoot,
            },
            {
                description: 'esbuild with a relative outfile',
                bundler: 'esbuild',
                config: (cwd: string) => ({
                    absWorkingDir: cwd,
                    bundle: true,
                    entryPoints: {
                        main: path.resolve(cwd, defaultEntry),
                    },
                    outfile: 'dist-esbuild-2/main.js',
                    plugins: [datadogEsbuildPlugin(pluginConfig)],
                }),
                expectedOutDir: (cwd: string) => path.resolve(cwd, 'dist-esbuild-2'),
                expectedBuildRoot: (buildRoot: string) => buildRoot,
            },
            {
                description: 'esbuild with an absolute outfile',
                bundler: 'esbuild',
                config: (cwd: string) => ({
                    absWorkingDir: cwd,
                    bundle: true,
                    entryPoints: {
                        main: path.resolve(cwd, defaultEntry),
                    },
                    outfile: path.resolve(cwd, 'dist-esbuild-3/main.js'),
                    plugins: [datadogEsbuildPlugin(pluginConfig)],
                }),
                expectedOutDir: (cwd: string) => path.resolve(cwd, 'dist-esbuild-3'),
                expectedBuildRoot: (buildRoot: string) => buildRoot,
            },
        ].filter((useCase) => {
            // Filter out bundlers we may have excluded with --bundlers.
            return BUNDLERS.find((b) => b.name === useCase.bundler);
        });

        beforeAll(async () => {
            workingDir = await prepareWorkingDir(seed);
            outDirsToRm.push(workingDir);
        });

        afterAll(async () => {
            if (process.env.NO_CLEANUP) {
                // eslint-disable-next-line no-console
                console.log(`[NO_CLEANUP] Working directory: ${workingDir}`);
                return;
            }
            try {
                await Promise.all(outDirsToRm.map((dir) => rm(dir)));
            } catch (error) {
                // Ignore errors.
            }
        });

        test.each(useCases)(
            'Should report for $description',
<<<<<<< HEAD
            async ({ bundler, config, expectedOutDir, expectedBuildRoot }) => {
                // Build.
                const { errors } = await allBundlers[bundler as BundlerName].run(
                    config(workingDir),
                );
=======
            async ({ bundler, config, expectedOutDir, expectedCwd }) => {
                const buildOptions = config(workingDir);
                // Build.
                const { errors } = await allBundlers[bundler as BundlerFullName].run(buildOptions);
>>>>>>> 4e5a615f

                expect(errors).toEqual([]);

                const report = bundlerReports[bundler];
                const outputs = buildOutputs[bundler];
                const outDir = expectedOutDir(workingDir);

                expect(report.outDir).toBe(outDir);

                expect(report.rawConfig).toBeDefined();
                expect(report.rawConfig).toEqual(expect.any(Object));
                expect(buildRoots[bundler]).toBe(expectedBuildRoot(workingDir));

                // It should have called the custom hooks only once.
                expect(reportCalls).toHaveBeenCalledTimes(1);
                expect(buildRootCalls).toHaveBeenCalledTimes(1);

                // Confirm that we follow the bundler's behavior.
                expect(existsSync(outDir)).toBeTruthy();
                const outputFile = path.resolve(outDir, outputs[0].name);
                expect(existsSync(outputFile)).toBeTruthy();

                outDirsToRm.push(outDir);
            },
        );
    });

    describe('getOutDirsFromOutputs', () => {
        const cases = [
            {
                description: 'extract dir from single output object with dir',
                outputOptions: { dir: 'dist' },
                expected: ['dist'],
            },
            {
                description: 'extract dir from single output object with file',
                outputOptions: { file: 'dist/bundle.js' },
                expected: ['dist'],
            },
            {
                description: 'extract dir from array of outputs with dir',
                outputOptions: [{ dir: 'dist' }, { dir: 'dist2' }],
                expected: ['dist', 'dist2'],
            },
            {
                description: 'extract dirs from array of outputs',
                outputOptions: [
                    { file: 'dist/bundle.js' },
                    { file: 'dist2/bundle.js' },
                    { dir: 'dist3' },
                ],
                expected: ['dist', 'dist2', 'dist3'],
            },
            {
                description: 'handle nested file paths',
                outputOptions: { file: 'dist/assets/js/bundle.js' },
                expected: ['dist/assets/js'],
            },
            {
                description: 'return empty array when no dir or file specified',
                outputOptions: [{ format: 'esm' }, { format: 'cjs' }],
                expected: [],
            },
            {
                description: 'return empty array for no outputOptions',
                outputOptions: undefined,
                expected: [],
            },
            {
                description: 'return empty array for empty array',
                outputOptions: [],
                expected: [],
            },
        ];

        test.each(cases)('Should $description', ({ outputOptions, expected }) => {
            expect(getOutDirsFromOutputs(outputOptions as OutputOptions)).toEqual(expected);
        });
    });

    describe('getAbsoluteOutDir', () => {
        const cases = [
            {
                description: 'return empty string when outDir is empty',
                buildRoot: '/project',
                outDir: '',
                expected: '',
            },
            {
                description: 'return absolute path when outDir is already absolute',
                buildRoot: '/project',
                outDir: '/absolute/path/dist',
                expected: '/absolute/path/dist',
            },
            {
                description: 'resolve relative path against buildRoot',
                buildRoot: '/project',
                outDir: 'dist',
                expected: '/project/dist',
            },
            {
                description: 'resolve relative path with parent directory',
                buildRoot: '/project/src',
                outDir: '../dist',
                expected: '/project/dist',
            },
            {
                description: 'resolve relative path with current directory',
                buildRoot: '/project',
                outDir: './dist',
                expected: '/project/dist',
            },
        ];

        test.each(cases)('Should $description', ({ buildRoot, outDir, expected }) => {
            expect(getAbsoluteOutDir(buildRoot, outDir)).toBe(expected);
        });
    });
});<|MERGE_RESOLUTION|>--- conflicted
+++ resolved
@@ -10,33 +10,20 @@
 import { datadogWebpackPlugin } from '@datadog/webpack-plugin';
 import { existsSync, rm } from '@dd/core/helpers/fs';
 import { getUniqueId } from '@dd/core/helpers/strings';
-<<<<<<< HEAD
-import type { BundlerName, BundlerReport, Options } from '@dd/core/types';
-=======
-import type { BundlerFullName, BundlerReport, Options, Output } from '@dd/core/types';
->>>>>>> 4e5a615f
+import type { BundlerName, BundlerReport, Options, Output } from '@dd/core/types';
 import { prepareWorkingDir } from '@dd/tests/_jest/helpers/env';
 import { defaultEntry, defaultPluginOptions } from '@dd/tests/_jest/helpers/mocks';
 import { BUNDLERS } from '@dd/tests/_jest/helpers/runBundlers';
 import { allBundlers } from '@dd/tools/bundlers';
 import path from 'path';
-<<<<<<< HEAD
-=======
 import type { OutputOptions } from 'rollup';
-import webpack4 from 'webpack4';
-import webpack5 from 'webpack5';
->>>>>>> 4e5a615f
 
 describe('Bundler Report', () => {
     describe('getBundlerReportPlugins', () => {
         // Intercept contexts to verify it at the moment they're used.
         const bundlerReports: Record<string, BundlerReport> = {};
-<<<<<<< HEAD
         const buildRoots: Record<string, string> = {};
-=======
         const buildOutputs: Record<string, Output[]> = {};
-        const cwds: Record<string, string> = {};
->>>>>>> 4e5a615f
 
         // Mocks
         const buildRootCalls = jest.fn();
@@ -48,12 +35,8 @@
 
         const getPluginConfig = (stores: {
             reports: Record<string, BundlerReport>;
-<<<<<<< HEAD
             buildRoots: Record<string, string>;
-=======
             outputs: Record<string, Output[]>;
-            cwds: Record<string, string>;
->>>>>>> 4e5a615f
         }): Options => {
             return {
                 ...defaultPluginOptions,
@@ -76,10 +59,12 @@
                                 );
                                 stores.reports[bundlerName].rawConfig = config;
                             },
-<<<<<<< HEAD
                             buildRoot(buildRoot) {
                                 buildRootCalls();
                                 stores.buildRoots[bundlerName] = buildRoot;
+                            },
+                            buildReport(report) {
+                                stores.outputs[bundlerName] = report.outputs ?? [];
                             },
                         },
                     ];
@@ -87,27 +72,11 @@
             };
         };
 
-        const pluginConfig = getPluginConfig({ reports: bundlerReports, buildRoots });
-=======
-                            buildReport(report) {
-                                stores.outputs[bundlerName] = report.outputs ?? [];
-                            },
-                            cwd(cwd) {
-                                cwdCalls();
-                                stores.cwds[bundlerName] = cwd;
-                            },
-                        },
-                    ];
-                },
-            };
-        };
-
         const pluginConfig = getPluginConfig({
             reports: bundlerReports,
+            buildRoots,
             outputs: buildOutputs,
-            cwds,
-        });
->>>>>>> 4e5a615f
+        });
         const outDirsToRm: string[] = [];
         const useCases: {
             description: string;
@@ -145,15 +114,9 @@
                 }),
                 // Rollup will use process.cwd() as the base for relative paths.
                 expectedOutDir: () => path.resolve(process.cwd(), 'dist-rollup-1'),
-<<<<<<< HEAD
                 // Rollup can only compute the buildRoot from the input files.
                 expectedBuildRoot: (buildRoot: string) =>
                     path.resolve(buildRoot, path.dirname(defaultEntry)),
-=======
-                // Since inputs and outputs are in totally different directories,
-                // we fallback to process.cwd().
-                expectedCwd: (cwd: string) => process.cwd(),
->>>>>>> 4e5a615f
             },
             {
                 description: 'vite with no output',
@@ -392,18 +355,11 @@
 
         test.each(useCases)(
             'Should report for $description',
-<<<<<<< HEAD
             async ({ bundler, config, expectedOutDir, expectedBuildRoot }) => {
                 // Build.
                 const { errors } = await allBundlers[bundler as BundlerName].run(
                     config(workingDir),
                 );
-=======
-            async ({ bundler, config, expectedOutDir, expectedCwd }) => {
-                const buildOptions = config(workingDir);
-                // Build.
-                const { errors } = await allBundlers[bundler as BundlerFullName].run(buildOptions);
->>>>>>> 4e5a615f
 
                 expect(errors).toEqual([]);
 
