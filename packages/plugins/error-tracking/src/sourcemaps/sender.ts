--- conflicted
+++ resolved
@@ -71,6 +71,7 @@
 
 export type UploadContext = {
     apiKey?: string;
+    site: string;
     bundlerName: string;
     version: string;
     outDir: string;
@@ -85,11 +86,7 @@
     const errors: { metadata?: FileMetadata; error: Error }[] = [];
     const warnings: string[] = [];
 
-<<<<<<< HEAD
-    if (!context.auth.apiKey) {
-=======
     if (!context.apiKey) {
->>>>>>> 4e5a615f
         errors.push({ error: new Error('No authentication token provided') });
         return { errors, warnings };
     }
@@ -103,11 +100,7 @@
     const Queue = PQueue.default ? PQueue.default : PQueue;
     const queue = new Queue({ concurrency: options.maxConcurrency });
     const defaultHeaders = {
-<<<<<<< HEAD
-        'DD-EVP-ORIGIN': `${context.bundler.name}-build-plugin_sourcemaps`,
-=======
         'DD-EVP-ORIGIN': `${context.bundlerName}-build-plugin_sourcemaps`,
->>>>>>> 4e5a615f
         'DD-EVP-ORIGIN-VERSION': context.version,
     };
 
@@ -131,13 +124,8 @@
             queue.add(async () => {
                 try {
                     await doRequest({
-<<<<<<< HEAD
-                        auth: { apiKey: context.auth.apiKey },
-                        url: getIntakeUrl(context.auth.site),
-=======
                         auth: { apiKey: context.apiKey },
-                        url: options.intakeUrl,
->>>>>>> 4e5a615f
+                        url: getIntakeUrl(context.site),
                         method: 'POST',
                         getData: getData(payload, defaultHeaders),
                         // On retry we store the error as a warning.
@@ -215,6 +203,7 @@
         {
             apiKey: context.apiKey,
             bundlerName: context.bundlerName,
+            site: context.site,
             version: context.version,
             outDir: context.outDir,
         },
