--- conflicted
+++ resolved
@@ -2,14 +2,17 @@
 // This product includes software developed at Datadog (https://www.datadoghq.com/).
 // Copyright 2019-Present Datadog, Inc.
 
-import type { Logger, Options } from '@dd/core/types';
+import type { Logger, OptionsWithDefaults } from '@dd/core/types';
 import chalk from 'chalk';
 
 import { CONFIG_KEY, PLUGIN_NAME } from './constants';
 import type { PrivacyOptionsWithDefaults } from './privacy/types';
 import type { RumOptions, RumOptionsWithDefaults, SDKOptionsWithDefaults } from './types';
 
-export const validateOptions = (options: Options, log: Logger): RumOptionsWithDefaults => {
+export const validateOptions = (
+    options: OptionsWithDefaults,
+    log: Logger,
+): RumOptionsWithDefaults => {
     const errors: string[] = [];
 
     // Validate and add defaults sub-options.
@@ -60,60 +63,26 @@
     config?: T;
 };
 
-export const validateSDKOptions = (options: Options): ToReturn<SDKOptionsWithDefaults> => {
+export const validateSDKOptions = (
+    options: OptionsWithDefaults,
+): ToReturn<SDKOptionsWithDefaults> => {
     const red = chalk.bold.red;
     const validatedOptions: RumOptions = options[CONFIG_KEY] || {};
     const toReturn: ToReturn<SDKOptionsWithDefaults> = {
         errors: [],
     };
+
     if (!validatedOptions.sdk) {
         return toReturn;
     }
 
-<<<<<<< HEAD
-    if (validatedOptions.sdk) {
-        // Validate the configuration.
-        if (!validatedOptions.sdk.applicationId) {
-            toReturn.errors.push(`Missing ${red('applicationId')} in the SDK configuration.`);
-        }
-
-        // Check if we have all we need to fetch the client token if necessary.
-        if ((!options.auth?.apiKey || !options.auth?.appKey) && !validatedOptions.sdk.clientToken) {
-            toReturn.errors.push(
-                `Missing ${red('"auth.apiKey"')} and/or ${red('"auth.appKey"')} to fetch missing client token.`,
-            );
-        }
-
-        const sdkWithDefault: SDKOptionsWithDefaults = {
-            applicationId: 'unknown_application_id',
-            allowUntrustedEvents: false,
-            compressIntakeRequests: false,
-            defaultPrivacyLevel: 'mask',
-            enable: true,
-            enablePrivacyForActionName: false,
-            sessionReplaySampleRate: 0,
-            sessionSampleRate: 100,
-            silentMultipleInit: false,
-            site: 'datadoghq.com',
-            startSessionReplayRecordingManually: false,
-            storeContextsAcrossPages: false,
-            telemetrySampleRate: 20,
-            traceSampleRate: 100,
-            trackingConsent: 'granted',
-            trackLongTasks: false,
-            trackResources: false,
-            trackUserInteractions: false,
-            trackViewsManually: false,
-        };
-=======
     // Validate the configuration.
     if (!validatedOptions.sdk.applicationId) {
         toReturn.errors.push(`Missing ${red('applicationId')} in the SDK configuration.`);
     }
->>>>>>> 4e5a615f
 
     // Check if we have all we need to fetch the client token if necessary.
-    if ((!options.auth?.apiKey || !options.auth?.appKey) && !validatedOptions.sdk.clientToken) {
+    if ((!options.auth.apiKey || !options.auth.appKey) && !validatedOptions.sdk.clientToken) {
         toReturn.errors.push(
             `Missing ${red('"auth.apiKey"')} and/or ${red('"auth.appKey"')} to fetch missing client token.`,
         );
@@ -128,7 +97,7 @@
         sessionReplaySampleRate: 0,
         sessionSampleRate: 100,
         silentMultipleInit: false,
-        site: 'datadoghq.com',
+        site: options.auth.site,
         startSessionReplayRecordingManually: false,
         storeContextsAcrossPages: false,
         telemetrySampleRate: 20,
@@ -149,7 +118,9 @@
     return toReturn;
 };
 
-export const validatePrivacyOptions = (options: Options): ToReturn<PrivacyOptionsWithDefaults> => {
+export const validatePrivacyOptions = (
+    options: OptionsWithDefaults,
+): ToReturn<PrivacyOptionsWithDefaults> => {
     const validatedOptions: RumOptions = options[CONFIG_KEY] || {};
     const toReturn: ToReturn<PrivacyOptionsWithDefaults> = {
         errors: [],
@@ -157,14 +128,9 @@
 
     if (validatedOptions.privacy) {
         const privacyWithDefault: PrivacyOptionsWithDefaults = {
-<<<<<<< HEAD
-            enable: true,
-            exclude: [/\/node_modules\//, /\.preval\./],
-=======
             // Exclude dependencies and preval files from being transformed. Files starting with
             // special characters are likely to be virtual libraries and are excluded to avoid loading them.
             exclude: [/\/node_modules\//, /\.preval\./, /^[!@#$%^&*()=+~`-]/],
->>>>>>> 4e5a615f
             include: [/\.(?:c|m)?(?:j|t)sx?$/],
             addToDictionaryFunctionName: '$',
             helperCodeExpression: `/*__PURE__*/((q='$DD_A_Q',g=globalThis)=>(g[q]=g[q]||[],(v=>(g[q].push(v),v))))()`,
