// Unless explicitly stated otherwise all files in this repository are licensed under the MIT License.
// This product includes software developed at Datadog (https://www.datadoghq.com/).
// Copyright 2019-Present Datadog, Inc.

import { getPlugins } from '@dd/rum-plugin';
import { getGetPluginsArg } from '@dd/tests/_jest/helpers/mocks';

import { buildTransformOptions } from './transform';

jest.mock('./transform', () => {
    const original = jest.requireActual('./transform');
    return {
        // We don't want to modify anything else on the module.
        ...original,
        buildTransformOptions: jest.fn(),
    };
});
const mockBuildTransformOptions = jest.mocked(buildTransformOptions);

describe('Rum Privacy Plugin', () => {
    describe('getPlugins', () => {
        beforeEach(() => {
            jest.clearAllMocks();
        });

        test('Should not initialize the plugin if not enabled', async () => {
            expect(
                getPlugins(
                    getGetPluginsArg({
                        rum: {
<<<<<<< HEAD
                            privacy: {
                                enable: false,
                                exclude: [],
                                include: [],
                                module: 'esm',
                            },
=======
                            // privacy plugin isdisabled without the privacy option
>>>>>>> 4e5a615f
                        },
                    }),
                ),
            ).toHaveLength(0);
            expect(mockBuildTransformOptions).not.toHaveBeenCalled();
        });

        test('Should initialize the plugin and call buildTransformOptions if enabled', async () => {
            getPlugins(
                getGetPluginsArg({
                    rum: {
                        privacy: {
<<<<<<< HEAD
                            enable: true,
=======
>>>>>>> 4e5a615f
                            exclude: [],
                            include: [],
                        },
                    },
                }),
            );
            expect(mockBuildTransformOptions).toHaveBeenCalled();
        });
    });
});<|MERGE_RESOLUTION|>--- conflicted
+++ resolved
@@ -28,16 +28,7 @@
                 getPlugins(
                     getGetPluginsArg({
                         rum: {
-<<<<<<< HEAD
-                            privacy: {
-                                enable: false,
-                                exclude: [],
-                                include: [],
-                                module: 'esm',
-                            },
-=======
                             // privacy plugin isdisabled without the privacy option
->>>>>>> 4e5a615f
                         },
                     }),
                 ),
@@ -50,10 +41,6 @@
                 getGetPluginsArg({
                     rum: {
                         privacy: {
-<<<<<<< HEAD
-                            enable: true,
-=======
->>>>>>> 4e5a615f
                             exclude: [],
                             include: [],
                         },
