--- conflicted
+++ resolved
@@ -7,16 +7,8 @@
 export interface PrivacyOptions {
     exclude?: RegExp[] | string[];
     include?: RegExp[] | string[];
-<<<<<<< HEAD
-    module?: 'cjs' | 'esm';
-    jsx?: boolean;
-    transformStrategy?: 'ast';
-    typescript?: boolean;
-    enable?: boolean | undefined;
-=======
     addToDictionaryFunctionName?: string;
     helperCodeExpression?: string;
->>>>>>> 4e5a615f
 }
 
 export type PrivacyOptionsWithDefaults = Assign<
