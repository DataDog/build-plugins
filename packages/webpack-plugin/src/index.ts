// Unless explicitly stated otherwise all files in this repository are licensed under the MIT License.
// This product includes software developed at Datadog (https://www.datadoghq.com/).
// Copyright 2019-Present Datadog, Inc.

// This file is partially generated.
// Anything between #types-export-injection-marker
// will be updated using the 'yarn cli integrity' command.

import * as factory from '@dd/factory';

import { version } from '../package.json';

export const datadogWebpackPlugin = factory.buildPluginFactory({
    version,
}).webpack;

export type { Options as WebpackPluginOptions } from '@dd/core/types';

export type {
    // #types-export-injection-marker
    RumTypes,
    TelemetryTypes,
    // #types-export-injection-marker
} from '@dd/factory';

<<<<<<< HEAD
export const version = pkg.version;

// This is to prevent overrides from other libraries in the final bundle.
module.exports = {
    helpers,
    version,
    datadogWebpackPlugin,
};
=======
export const helpers = factory.helpers;
>>>>>>> 0d9576b9
<|MERGE_RESOLUTION|>--- conflicted
+++ resolved
@@ -8,10 +8,10 @@
 
 import * as factory from '@dd/factory';
 
-import { version } from '../package.json';
+import pkg from '../package.json';
 
 export const datadogWebpackPlugin = factory.buildPluginFactory({
-    version,
+    version: pkg.version,
 }).webpack;
 
 export type { Options as WebpackPluginOptions } from '@dd/core/types';
@@ -23,15 +23,5 @@
     // #types-export-injection-marker
 } from '@dd/factory';
 
-<<<<<<< HEAD
 export const version = pkg.version;
-
-// This is to prevent overrides from other libraries in the final bundle.
-module.exports = {
-    helpers,
-    version,
-    datadogWebpackPlugin,
-};
-=======
-export const helpers = factory.helpers;
->>>>>>> 0d9576b9
+export const helpers = factory.helpers;