--- conflicted
+++ resolved
@@ -2,10 +2,10 @@
 
 Everything you need to know about breaking changes and major version bumps.
 
-<<<<<<< HEAD
 <!-- #toc -->
 -   [v2 to v3](#v2-to-v3)
     -   [Telemetry Plugin Renamed to Metrics Plugin](#telemetry-plugin-renamed-to-metrics-plugin)
+    -   [Removed Configuration Options](#removed-configuration-options)
 -   [v1 to v2](#v1-to-v2)
     -   [Dependencies](#dependencies)
     -   [Usage](#usage)
@@ -59,45 +59,23 @@
 +type MyOptions = MetricsTypes.MetricsOptions;
 ```
 
-#### Removed Configuration Options
-
-The `output` option has been removed from the metrics plugin configuration:
-=======
-## v2 to v3
-
-### Unified `site` Configuration
-
-The Datadog site configuration has been unified under `auth.site`.<br/>
-This replaces the individual endpoint configurations at the product level.
-
-#### Removed Configuration Options
-
-The following configuration options have been removed:
-- `telemetry.endPoint` - Now derived from `auth.site`
-- `errorTracking.sourcemaps.intakeUrl` - Now derived from `auth.site`
->>>>>>> 9ab1e719
+### Removed Configuration Options
+
+A few configurations have been removed:
+
+- `telemetry.output` - Will be replaced by a new plugin.
+- `telemetry.endPoint` - Now derived from `auth.site`.
+- `errorTracking.sourcemaps.intakeUrl` - Now derived from `auth.site`.
 
 ```diff
 {
     auth: {
-<<<<<<< HEAD
-        apiKey: '<my-api-key>',
-    },
-    metrics: {
-        enable: true,
--       output: './metrics-debug',
-        // ... other configuration
-    },
-}
-```
-
-The `output` option was previously used for debugging purposes to write metrics to a file. This functionality has been removed from the telemetry plugin in v3 to be later implemented as its own plugin.
-=======
         apiKey: 'xxx'
 +       site: 'datadoghq.eu'
     },
     telemetry: {
--       endPoint: 'https://app.datadoghq.eu'
+-       endPoint: 'https://app.datadoghq.eu',
+-       output: './metrics-debug',
     },
     errorTracking: {
         sourcemaps: {
@@ -113,7 +91,8 @@
 > [!NOTE]
 > - You can still use `DATADOG_SOURCEMAP_INTAKE_URL` to override the sourcemaps' intake url.
 > - The `DATADOG_SITE` environment variable takes priority over the `auth.site` configuration, allowing you to override the site at runtime without changing your configuration files.
->>>>>>> 9ab1e719
+
+---
 
 ## v1 to v2
 
